--- conflicted
+++ resolved
@@ -80,7 +80,7 @@
 // change this to false test out the utreexo binary
 // otherwise it'll only enable utreexocsn and connect to the
 // designated nodes
-var release bool = true
+var release bool = false
 
 // runServiceCommand is only set to a real function on Windows.  It is used
 // to parse and execute service commands specified via the -s flag.
@@ -172,27 +172,10 @@
 	UtreexoLookAhead     int           `long:"utreexolookahead" description:"How many blocks ahead to cache for Utreexo"`
 	TorIsolation         bool          `long:"torisolation" description:"Enable Tor stream isolation by randomizing user credentials for each connection."`
 	TrickleInterval      time.Duration `long:"trickleinterval" description:"Minimum time between attempts to send new inventory to a connected peer"`
-<<<<<<< HEAD
-	MaxOrphanTxs         int           `long:"maxorphantx" description:"Max number of orphan transactions to keep in memory"`
-	Generate             bool          `long:"generate" description:"Generate (mine) bitcoins using the CPU"`
-	MiningAddrs          []string      `long:"miningaddr" description:"Add the specified payment address to the list of addresses to use for generated blocks -- At least one address is required if the generate option is set"`
-	BlockMinSize         uint32        `long:"blockminsize" description:"Mininum block size in bytes to be used when creating a block"`
-	BlockMaxSize         uint32        `long:"blockmaxsize" description:"Maximum block size in bytes to be used when creating a block"`
-	BlockMinWeight       uint32        `long:"blockminweight" description:"Mininum block weight to be used when creating a block"`
-	BlockMaxWeight       uint32        `long:"blockmaxweight" description:"Maximum block weight to be used when creating a block"`
-	BlockPrioritySize    uint32        `long:"blockprioritysize" description:"Size in bytes for high-priority/low-fee transactions when creating a block"`
 	UserAgentComments    []string      `long:"uacomment" description:"Comment to add to the user agent -- See BIP 14 for more information."`
-	NoPeerBloomFilters   bool          `long:"nopeerbloomfilters" description:"Disable bloom filtering support"`
-	NoCFilters           bool          `long:"nocfilters" description:"Disable committed filtering (CF) support"`
-	DropCfIndex          bool          `long:"dropcfindex" description:"Deletes the index used for committed filtering (CF) support from the database on start up and then exits."`
-	SigCacheMaxSize      uint          `long:"sigcachemaxsize" description:"The maximum number of entries in the signature verification cache"`
 	UtxoCacheMaxSizeMiB  uint          `long:"utxocachemaxsize" description:"The maximum size in MiB of the UTXO cache"`
-	BlocksOnly           bool          `long:"blocksonly" description:"Do not accept transactions from remote peers."`
-=======
 	TTL                  bool          `long:"ttl" description:"Enable indexing of the time-to-live values for txos"`
->>>>>>> 359f1ee1
 	TxIndex              bool          `long:"txindex" description:"Maintain a full hash-based transaction index which makes all transactions available via the getrawtransaction RPC"`
-	UserAgentComments    []string      `long:"uacomment" description:"Comment to add to the user agent -- See BIP 14 for more information."`
 	Upnp                 bool          `long:"upnp" description:"Use UPnP to map our listening port outside of NAT"`
 	ShowVersion          bool          `short:"V" long:"version" description:"Display version information and exit"`
 	Whitelists           []string      `long:"whitelist" description:"Add an IP network or IP that will not be banned. (eg. 192.168.1.0/24 or ::1)"`
