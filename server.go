// Copyright (c) 2013-2017 The btcsuite developers
// Copyright (c) 2015-2018 The Decred developers
// Use of this source code is governed by an ISC
// license that can be found in the LICENSE file.

package main

import (
	"bytes"
	"crypto/rand"
	"crypto/tls"
	"encoding/binary"
	"errors"
	"fmt"
	"math"
	"net"
	"path/filepath"
	"runtime"
	"sort"
	"strconv"
	"strings"
	"sync"
	"sync/atomic"
	"time"

	"github.com/btcsuite/btcd/addrmgr"
	"github.com/btcsuite/btcd/blockchain"
	"github.com/btcsuite/btcd/blockchain/indexers"
	"github.com/btcsuite/btcd/chaincfg"
	"github.com/btcsuite/btcd/chaincfg/chainhash"
	"github.com/btcsuite/btcd/connmgr"
	"github.com/btcsuite/btcd/database"
	"github.com/btcsuite/btcd/mempool"
	"github.com/btcsuite/btcd/mining"
	"github.com/btcsuite/btcd/mining/cpuminer"
	"github.com/btcsuite/btcd/netsync"
	"github.com/btcsuite/btcd/peer"
	"github.com/btcsuite/btcd/txscript"
	"github.com/btcsuite/btcd/wire"
	"github.com/btcsuite/btcutil"
	"github.com/btcsuite/btcutil/bloom"
	"github.com/mit-dci/utreexo/btcacc"
)

const (
	// defaultServices describes the default services that are supported by
	// the server.
	defaultServices = wire.SFNodeNetwork | wire.SFNodeBloom |
		wire.SFNodeWitness | wire.SFNodeCF

	// defaultRequiredServices describes the default services that are
	// required to be supported by outbound peers.
	defaultRequiredServices = wire.SFNodeNetwork

	// defaultTargetOutbound is the default number of outbound peers to target.
	defaultTargetOutbound = 8

	// connectionRetryInterval is the base amount of time to wait in between
	// retries when connecting to persistent peers.  It is adjusted by the
	// number of retries such that there is a retry backoff.
	connectionRetryInterval = time.Second * 5
)

var (
	// userAgentName is the user agent name and is used to help identify
	// ourselves to other bitcoin peers.
	userAgentName = "utreexo"

	// userAgentVersion is the user agent version and is used to help
	// identify ourselves to other bitcoin peers.
	userAgentVersion = fmt.Sprintf("%d.%d.%d", appMajor, appMinor, appPatch)
)

// zeroHash is the zero value hash (all zeros).  It is defined as a convenience.
var zeroHash chainhash.Hash

// onionAddr implements the net.Addr interface and represents a tor address.
type onionAddr struct {
	addr string
}

// String returns the onion address.
//
// This is part of the net.Addr interface.
func (oa *onionAddr) String() string {
	return oa.addr
}

// Network returns "onion".
//
// This is part of the net.Addr interface.
func (oa *onionAddr) Network() string {
	return "onion"
}

// Ensure onionAddr implements the net.Addr interface.
var _ net.Addr = (*onionAddr)(nil)

// simpleAddr implements the net.Addr interface with two struct fields
type simpleAddr struct {
	net, addr string
}

// String returns the address.
//
// This is part of the net.Addr interface.
func (a simpleAddr) String() string {
	return a.addr
}

// Network returns the network.
//
// This is part of the net.Addr interface.
func (a simpleAddr) Network() string {
	return a.net
}

// Ensure simpleAddr implements the net.Addr interface.
var _ net.Addr = simpleAddr{}

// broadcastMsg provides the ability to house a bitcoin message to be broadcast
// to all connected peers except specified excluded peers.
type broadcastMsg struct {
	message      wire.Message
	excludePeers []*serverPeer
}

// broadcastInventoryAdd is a type used to declare that the InvVect it contains
// needs to be added to the rebroadcast map
type broadcastInventoryAdd relayMsg

// broadcastInventoryDel is a type used to declare that the InvVect it contains
// needs to be removed from the rebroadcast map
type broadcastInventoryDel *wire.InvVect

// relayMsg packages an inventory vector along with the newly discovered
// inventory so the relay has access to that information.
type relayMsg struct {
	invVect *wire.InvVect
	data    interface{}
}

// updatePeerHeightsMsg is a message sent from the blockmanager to the server
// after a new block has been accepted. The purpose of the message is to update
// the heights of peers that were known to announce the block before we
// connected it to the main chain or recognized it as an orphan. With these
// updates, peer heights will be kept up to date, allowing for fresh data when
// selecting sync peer candidacy.
type updatePeerHeightsMsg struct {
	newHash    *chainhash.Hash
	newHeight  int32
	originPeer *peer.Peer
}

// peerState maintains state of inbound, persistent, outbound peers as well
// as banned peers and outbound groups.
type peerState struct {
	inboundPeers    map[int32]*serverPeer
	outboundPeers   map[int32]*serverPeer
	persistentPeers map[int32]*serverPeer
	banned          map[string]time.Time
	outboundGroups  map[string]int
}

// Count returns the count of all known peers.
func (ps *peerState) Count() int {
	return len(ps.inboundPeers) + len(ps.outboundPeers) +
		len(ps.persistentPeers)
}

// forAllOutboundPeers is a helper function that runs closure on all outbound
// peers known to peerState.
func (ps *peerState) forAllOutboundPeers(closure func(sp *serverPeer)) {
	for _, e := range ps.outboundPeers {
		closure(e)
	}
	for _, e := range ps.persistentPeers {
		closure(e)
	}
}

// forAllPeers is a helper function that runs closure on all peers known to
// peerState.
func (ps *peerState) forAllPeers(closure func(sp *serverPeer)) {
	for _, e := range ps.inboundPeers {
		closure(e)
	}
	ps.forAllOutboundPeers(closure)
}

// cfHeaderKV is a tuple of a filter header and its associated block hash. The
// struct is used to cache cfcheckpt responses.
type cfHeaderKV struct {
	blockHash    chainhash.Hash
	filterHeader chainhash.Hash
}

// server provides a bitcoin server for handling communications to and from
// bitcoin peers.
type server struct {
	// The following variables must only be used atomically.
	// Putting the uint64s first makes them 64-bit aligned for 32-bit systems.
	bytesReceived uint64 // Total bytes received from all peers since start.
	bytesSent     uint64 // Total bytes sent by all peers since start.
	started       int32
	shutdown      int32
	shutdownSched int32
	startupTime   int64

	chainParams          *chaincfg.Params
	addrManager          *addrmgr.AddrManager
	connManager          *connmgr.ConnManager
	sigCache             *txscript.SigCache
	hashCache            *txscript.HashCache
	rpcServer            *rpcServer
	syncManager          *netsync.SyncManager
	chain                *blockchain.BlockChain
	txMemPool            *mempool.TxPool
	cpuMiner             *cpuminer.CPUMiner
	modifyRebroadcastInv chan interface{}
	newPeers             chan *serverPeer
	donePeers            chan *serverPeer
	banPeers             chan *serverPeer
	query                chan interface{}
	relayInv             chan relayMsg
	broadcast            chan broadcastMsg
	peerHeightsUpdate    chan updatePeerHeightsMsg
	wg                   sync.WaitGroup
	quit                 chan struct{}
	nat                  NAT
	db                   database.DB
	timeSource           blockchain.MedianTimeSource
	services             wire.ServiceFlag

	// The following fields are used for optional indexes.  They will be nil
	// if the associated index is not enabled.  These fields are set during
	// initial creation of the server and never changed afterwards, so they
	// do not need to be protected for concurrent access.
	txIndex   *indexers.TxIndex
	addrIndex *indexers.AddrIndex
	cfIndex   *indexers.CfIndex

	// The fee estimator keeps track of how long transactions are left in
	// the mempool before they are mined into blocks.
	feeEstimator *mempool.FeeEstimator

	// cfCheckptCaches stores a cached slice of filter headers for cfcheckpt
	// messages for each filter type.
	cfCheckptCaches    map[wire.FilterType][]cfHeaderKV
	cfCheckptCachesMtx sync.RWMutex

	// agentBlacklist is a list of blacklisted substrings by which to filter
	// user agents.
	agentBlacklist []string

	// agentWhitelist is a list of whitelisted user agent substrings, no
	// whitelisting will be applied if the list is empty or nil.
	agentWhitelist []string
}

// serverPeer extends the peer to maintain state shared by the server and
// the blockmanager.
type serverPeer struct {
	// The following variables must only be used atomically
	feeFilter int64

	*peer.Peer

	connReq        *connmgr.ConnReq
	server         *server
	persistent     bool
	continueHash   *chainhash.Hash
	relayMtx       sync.Mutex
	onlyUBlockMtx  sync.Mutex
	disableRelayTx bool
	onlyUBlock     bool
	sentAddrs      bool
	isWhitelisted  bool
	filter         *bloom.Filter
	addressesMtx   sync.RWMutex
	knownAddresses map[string]struct{}
	banScore       connmgr.DynamicBanScore
	quit           chan struct{}
	// The following chans are used to sync blockmanager and server.
	txProcessed    chan struct{}
	blockProcessed chan struct{}
}

// newServerPeer returns a new serverPeer instance. The peer needs to be set by
// the caller.
func newServerPeer(s *server, isPersistent bool) *serverPeer {
	return &serverPeer{
		server:         s,
		persistent:     isPersistent,
		filter:         bloom.LoadFilter(nil),
		knownAddresses: make(map[string]struct{}),
		quit:           make(chan struct{}),
		txProcessed:    make(chan struct{}, 1),
		blockProcessed: make(chan struct{}, 1),
	}
}

// newestBlock returns the current best block hash and height using the format
// required by the configuration for the peer package.
func (sp *serverPeer) newestBlock() (*chainhash.Hash, int32, error) {
	best := sp.server.chain.BestSnapshot()
	return &best.Hash, best.Height, nil
}

// addKnownAddresses adds the given addresses to the set of known addresses to
// the peer to prevent sending duplicate addresses.
func (sp *serverPeer) addKnownAddresses(addresses []*wire.NetAddress) {
	sp.addressesMtx.Lock()
	for _, na := range addresses {
		sp.knownAddresses[addrmgr.NetAddressKey(na)] = struct{}{}
	}
	sp.addressesMtx.Unlock()
}

// addressKnown true if the given address is already known to the peer.
func (sp *serverPeer) addressKnown(na *wire.NetAddress) bool {
	sp.addressesMtx.RLock()
	_, exists := sp.knownAddresses[addrmgr.NetAddressKey(na)]
	sp.addressesMtx.RUnlock()
	return exists
}

// setDisableRelayTx toggles relaying of transactions for the given peer.
// It is safe for concurrent access.
func (sp *serverPeer) setDisableRelayTx(disable bool) {
	sp.relayMtx.Lock()
	sp.disableRelayTx = disable
	sp.relayMtx.Unlock()
}

// relayTxDisabled returns whether or not relaying of transactions for the given
// peer is disabled.
// It is safe for concurrent access.
func (sp *serverPeer) relayTxDisabled() bool {
	sp.relayMtx.Lock()
	isDisabled := sp.disableRelayTx
	sp.relayMtx.Unlock()

	return isDisabled
}

// setWantsOnlyUBlock returns whether or not relaying of transactions for the given
// peer is disabled.
// It is safe for concurrent access.
func (sp *serverPeer) setWantsOnlyUBlocks(set bool) {
	sp.onlyUBlockMtx.Lock()
	sp.onlyUBlock = set
	sp.onlyUBlockMtx.Unlock()
}

// onlyUBlock returns whether or not relaying of transactions for the given
// peer is disabled.
// It is safe for concurrent access.
func (sp *serverPeer) wantsOnlyUBlocks() bool {
	sp.onlyUBlockMtx.Lock()
	onlyUBlock := sp.onlyUBlock
	sp.onlyUBlockMtx.Unlock()

	return onlyUBlock
}

// pushAddrMsg sends an addr message to the connected peer using the provided
// addresses.
func (sp *serverPeer) pushAddrMsg(addresses []*wire.NetAddress) {
	// Filter addresses already known to the peer.
	addrs := make([]*wire.NetAddress, 0, len(addresses))
	for _, addr := range addresses {
		if !sp.addressKnown(addr) {
			addrs = append(addrs, addr)
		}
	}
	known, err := sp.PushAddrMsg(addrs)
	if err != nil {
		peerLog.Errorf("Can't push address message to %s: %v", sp.Peer, err)
		sp.Disconnect()
		return
	}
	sp.addKnownAddresses(known)
}

// addBanScore increases the persistent and decaying ban score fields by the
// values passed as parameters. If the resulting score exceeds half of the ban
// threshold, a warning is logged including the reason provided. Further, if
// the score is above the ban threshold, the peer will be banned and
// disconnected.
func (sp *serverPeer) addBanScore(persistent, transient uint32, reason string) bool {
	// No warning is logged and no score is calculated if banning is disabled.
	if cfg.DisableBanning {
		return false
	}
	if sp.isWhitelisted {
		peerLog.Debugf("Misbehaving whitelisted peer %s: %s", sp, reason)
		return false
	}

	warnThreshold := cfg.BanThreshold >> 1
	if transient == 0 && persistent == 0 {
		// The score is not being increased, but a warning message is still
		// logged if the score is above the warn threshold.
		score := sp.banScore.Int()
		if score > warnThreshold {
			peerLog.Warnf("Misbehaving peer %s: %s -- ban score is %d, "+
				"it was not increased this time", sp, reason, score)
		}
		return false
	}
	score := sp.banScore.Increase(persistent, transient)
	if score > warnThreshold {
		peerLog.Warnf("Misbehaving peer %s: %s -- ban score increased to %d",
			sp, reason, score)
		if score > cfg.BanThreshold {
			peerLog.Warnf("Misbehaving peer %s -- banning and disconnecting",
				sp)
			sp.server.BanPeer(sp)
			sp.Disconnect()
			return true
		}
	}
	return false
}

// hasServices returns whether or not the provided advertised service flags have
// all of the provided desired service flags set.
func hasServices(advertised, desired wire.ServiceFlag) bool {
	return advertised&desired == desired
}

// OnVersion is invoked when a peer receives a version bitcoin message
// and is used to negotiate the protocol version details as well as kick start
// the communications.
func (sp *serverPeer) OnVersion(_ *peer.Peer, msg *wire.MsgVersion) *wire.MsgReject {
	// Update the address manager with the advertised services for outbound
	// connections in case they have changed.  This is not done for inbound
	// connections to help prevent malicious behavior and is skipped when
	// running on the simulation test network since it is only intended to
	// connect to specified peers and actively avoids advertising and
	// connecting to discovered peers.
	//
	// NOTE: This is done before rejecting peers that are too old to ensure
	// it is updated regardless in the case a new minimum protocol version is
	// enforced and the remote node has not upgraded yet.
	isInbound := sp.Inbound()
	remoteAddr := sp.NA()
	addrManager := sp.server.addrManager
	if !cfg.SimNet && !isInbound {
		addrManager.SetServices(remoteAddr, msg.Services)
	}

	// Ignore peers that have a protcol version that is too old.  The peer
	// negotiation logic will disconnect it after this callback returns.
	if msg.ProtocolVersion < int32(peer.MinAcceptableProtocolVersion) {
		return nil
	}

	// Reject outbound peers that are not full nodes.
	wantServices := wire.SFNodeNetwork

	// Add utreexo bridgenode if we're a utreexoCSN
	if sp.server.services&wire.SFNodeUtreexoCSN == wire.SFNodeUtreexoCSN {
		wantServices |= wire.SFNodeUtreexo
	}
	if !isInbound && !hasServices(msg.Services, wantServices) {
		missingServices := wantServices & ^msg.Services
		srvrLog.Debugf("Rejecting peer %s with services %v due to not "+
			"providing desired services %v", sp.Peer, msg.Services,
			missingServices)
		reason := fmt.Sprintf("required services %#x not offered",
			uint64(missingServices))
		return wire.NewMsgReject(msg.Command(), wire.RejectNonstandard, reason)
	}

	if !cfg.SimNet && !isInbound {
		// After soft-fork activation, only make outbound
		// connection to peers if they flag that they're segwit
		// enabled.
		chain := sp.server.chain
		segwitActive, err := chain.IsDeploymentActive(chaincfg.DeploymentSegwit)
		if err != nil {
			peerLog.Errorf("Unable to query for segwit soft-fork state: %v",
				err)
			return nil
		}

		if segwitActive && !sp.IsWitnessEnabled() {
			peerLog.Infof("Disconnecting non-segwit peer %v, isn't segwit "+
				"enabled and we need more segwit enabled peers", sp)
			sp.Disconnect()
			return nil
		}
	}

	// Add the remote peer time as a sample for creating an offset against
	// the local clock to keep the network time in sync.
	sp.server.timeSource.AddTimeSample(sp.Addr(), msg.Timestamp)

	// Choose whether or not to relay transactions before a filter command
	// is received.
	sp.setDisableRelayTx(msg.DisableRelayTx)

	// don't serve regular blocks to CSNs
	if isInbound && hasServices(msg.Services, wire.SFNodeUtreexoCSN) {
		sp.setWantsOnlyUBlocks(true)
	}

	return nil
}

// OnVerAck is invoked when a peer receives a verack bitcoin message and is used
// to kick start communication with them.
func (sp *serverPeer) OnVerAck(_ *peer.Peer, _ *wire.MsgVerAck) {
	sp.server.AddPeer(sp)
}

// OnMemPool is invoked when a peer receives a mempool bitcoin message.
// It creates and sends an inventory message with the contents of the memory
// pool up to the maximum inventory allowed per message.  When the peer has a
// bloom filter loaded, the contents are filtered accordingly.
func (sp *serverPeer) OnMemPool(_ *peer.Peer, msg *wire.MsgMemPool) {
	// Only allow mempool requests if the server has bloom filtering
	// enabled.
	if sp.server.services&wire.SFNodeBloom != wire.SFNodeBloom {
		peerLog.Debugf("peer %v sent mempool request with bloom "+
			"filtering disabled -- disconnecting", sp)
		sp.Disconnect()
		return
	}

	// A decaying ban score increase is applied to prevent flooding.
	// The ban score accumulates and passes the ban threshold if a burst of
	// mempool messages comes from a peer. The score decays each minute to
	// half of its value.
	if sp.addBanScore(0, 33, "mempool") {
		return
	}

	// Generate inventory message with the available transactions in the
	// transaction memory pool.  Limit it to the max allowed inventory
	// per message.  The NewMsgInvSizeHint function automatically limits
	// the passed hint to the maximum allowed, so it's safe to pass it
	// without double checking it here.
	txMemPool := sp.server.txMemPool
	txDescs := txMemPool.TxDescs()
	invMsg := wire.NewMsgInvSizeHint(uint(len(txDescs)))

	for _, txDesc := range txDescs {
		// Either add all transactions when there is no bloom filter,
		// or only the transactions that match the filter when there is
		// one.
		if !sp.filter.IsLoaded() || sp.filter.MatchTxAndUpdate(txDesc.Tx) {
			iv := wire.NewInvVect(wire.InvTypeTx, txDesc.Tx.Hash())
			invMsg.AddInvVect(iv)
			if len(invMsg.InvList)+1 > wire.MaxInvPerMsg {
				break
			}
		}
	}

	// Send the inventory message if there is anything to send.
	if len(invMsg.InvList) > 0 {
		sp.QueueMessage(invMsg, nil)
	}
}

// OnTx is invoked when a peer receives a tx bitcoin message.  It blocks
// until the bitcoin transaction has been fully processed.  Unlock the block
// handler this does not serialize all transactions through a single thread
// transactions don't rely on the previous one in a linear fashion like blocks.
func (sp *serverPeer) OnTx(_ *peer.Peer, msg *wire.MsgTx) {
	if cfg.BlocksOnly {
		peerLog.Tracef("Ignoring tx %v from %v - blocksonly enabled",
			msg.TxHash(), sp)
		return
	}

	// Add the transaction to the known inventory for the peer.
	// Convert the raw MsgTx to a btcutil.Tx which provides some convenience
	// methods and things such as hash caching.
	tx := btcutil.NewTx(msg)
	iv := wire.NewInvVect(wire.InvTypeTx, tx.Hash())
	sp.AddKnownInventory(iv)

	// Queue the transaction up to be handled by the sync manager and
	// intentionally block further receives until the transaction is fully
	// processed and known good or bad.  This helps prevent a malicious peer
	// from queuing up a bunch of bad transactions before disconnecting (or
	// being disconnected) and wasting memory.
	sp.server.syncManager.QueueTx(tx, sp.Peer, sp.txProcessed)
	<-sp.txProcessed
}

// OnBlock is invoked when a peer receives a block bitcoin message.  It
// blocks until the bitcoin block has been fully processed.
func (sp *serverPeer) OnBlock(_ *peer.Peer, msg *wire.MsgBlock, buf []byte) {
	// Convert the raw MsgBlock to a btcutil.Block which provides some
	// convenience methods and things such as hash caching.
	block := btcutil.NewBlockFromBlockAndBytes(msg, buf)

	// Add the block to the known inventory for the peer.
	iv := wire.NewInvVect(wire.InvTypeBlock, block.Hash())
	sp.AddKnownInventory(iv)

	// Queue the block up to be handled by the block
	// manager and intentionally block further receives
	// until the bitcoin block is fully processed and known
	// good or bad.  This helps prevent a malicious peer
	// from queuing up a bunch of bad blocks before
	// disconnecting (or being disconnected) and wasting
	// memory.  Additionally, this behavior is depended on
	// by at least the block acceptance test tool as the
	// reference implementation processes blocks in the same
	// thread and therefore blocks further messages until
	// the bitcoin block has been fully processed.
	sp.server.syncManager.QueueBlock(block, sp.Peer, sp.blockProcessed)
	<-sp.blockProcessed
}

func (sp *serverPeer) OnUBlock(_ *peer.Peer, msg *wire.MsgUBlock, buf []byte) {
	// convenience methods and things such as hash caching.
	ublock := btcutil.NewUBlockFromBlockAndBytes(msg, buf)

	// Add the block to the known inventory for the peer.
	iv := wire.NewInvVect(wire.InvTypeBlock, ublock.Hash())
	sp.AddKnownInventory(iv)

	// Queue the block up to be handled by the block
	// manager and intentionally block further receives
	// until the bitcoin block is fully processed and known
	// good or bad.  This helps prevent a malicious peer
	// from queuing up a bunch of bad blocks before
	// disconnecting (or being disconnected) and wasting
	// memory.  Additionally, this behavior is depended on
	// by at least the block acceptance test tool as the
	// reference implementation processes blocks in the same
	// thread and therefore blocks further messages until
	// the bitcoin block has been fully processed.
	sp.server.syncManager.QueueUBlock(ublock, sp.Peer, sp.blockProcessed)
	<-sp.blockProcessed
}

// OnInv is invoked when a peer receives an inv bitcoin message and is
// used to examine the inventory being advertised by the remote peer and react
// accordingly.  We pass the message down to blockmanager which will call
// QueueMessage with any appropriate responses.
func (sp *serverPeer) OnInv(_ *peer.Peer, msg *wire.MsgInv) {
	if !cfg.BlocksOnly {
		if len(msg.InvList) > 0 {
			sp.server.syncManager.QueueInv(msg, sp.Peer)
		}
		return
	}

	newInv := wire.NewMsgInvSizeHint(uint(len(msg.InvList)))
	for _, invVect := range msg.InvList {
		if invVect.Type == wire.InvTypeTx {
			peerLog.Tracef("Ignoring tx %v in inv from %v -- "+
				"blocksonly enabled", invVect.Hash, sp)
			if sp.ProtocolVersion() >= wire.BIP0037Version {
				peerLog.Infof("Peer %v is announcing "+
					"transactions -- disconnecting", sp)
				sp.Disconnect()
				return
			}
			continue
		}
		err := newInv.AddInvVect(invVect)
		if err != nil {
			peerLog.Errorf("Failed to add inventory vector: %v", err)
			break
		}
	}

	if len(newInv.InvList) > 0 {
		sp.server.syncManager.QueueInv(newInv, sp.Peer)
	}
}

// OnHeaders is invoked when a peer receives a headers bitcoin
// message.  The message is passed down to the sync manager.
func (sp *serverPeer) OnHeaders(_ *peer.Peer, msg *wire.MsgHeaders) {
	sp.server.syncManager.QueueHeaders(msg, sp.Peer)
}

// handleGetData is invoked when a peer receives a getdata bitcoin message and
// is used to deliver block and transaction information.
func (sp *serverPeer) OnGetData(_ *peer.Peer, msg *wire.MsgGetData) {
	numAdded := 0
	notFound := wire.NewMsgNotFound()

	length := len(msg.InvList)
	// A decaying ban score increase is applied to prevent exhausting resources
	// with unusually large inventory queries.
	// Requesting more than the maximum inventory vector length within a short
	// period of time yields a score above the default ban threshold. Sustained
	// bursts of small requests are not penalized as that would potentially ban
	// peers performing IBD.
	// This incremental score decays each minute to half of its value.
	if !sp.onlyUBlock && sp.addBanScore(0, uint32(length)*99/wire.MaxInvPerMsg, "getdata") {
		return
	}

	// We wait on this wait channel periodically to prevent queuing
	// far more data than we can send in a reasonable time, wasting memory.
	// The waiting occurs after the database fetch for the next one to
	// provide a little pipelining.
	var waitChan chan struct{}
	doneChan := make(chan struct{}, 1)

	for i, iv := range msg.InvList {
		var c chan struct{}
		// If this will be the last message we send.
		if i == length-1 && len(notFound.InvList) == 0 {
			c = doneChan
		} else if (i+1)%3 == 0 {
			// Buffered so as to not make the send goroutine block.
			c = make(chan struct{}, 1)
		}
		var err error
		switch iv.Type {
		case wire.InvTypeWitnessTx:
			err = sp.server.pushTxMsg(sp, &iv.Hash, c, waitChan, wire.WitnessEncoding)
		case wire.InvTypeTx:
			err = sp.server.pushTxMsg(sp, &iv.Hash, c, waitChan, wire.BaseEncoding)
		case wire.InvTypeWitnessBlock:
			err = sp.server.pushBlockMsg(sp, &iv.Hash, c, waitChan, wire.WitnessEncoding)
		case wire.InvTypeBlock:
			err = sp.server.pushBlockMsg(sp, &iv.Hash, c, waitChan, wire.BaseEncoding)
		case wire.InvTypeFilteredWitnessBlock:
			err = sp.server.pushMerkleBlockMsg(sp, &iv.Hash, c, waitChan, wire.WitnessEncoding)
		case wire.InvTypeFilteredBlock:
			err = sp.server.pushMerkleBlockMsg(sp, &iv.Hash, c, waitChan, wire.BaseEncoding)
		case wire.InvTypeUBlock:
			err = sp.server.pushUBlockMsg(sp, &iv.Hash, c, waitChan, wire.BaseEncoding)
		case wire.InvTypeWitnessUBlock:
			err = sp.server.pushUBlockMsg(sp, &iv.Hash, c, waitChan, wire.WitnessEncoding)
		default:
			peerLog.Warnf("Unknown type in inventory request %d",
				iv.Type)
			continue
		}
		if err != nil {
			notFound.AddInvVect(iv)

			// When there is a failure fetching the final entry
			// and the done channel was sent in due to there
			// being no outstanding not found inventory, consume
			// it here because there is now not found inventory
			// that will use the channel momentarily.
			if i == len(msg.InvList)-1 && c != nil {
				<-c
			}
		}
		numAdded++
		waitChan = c
	}
	if len(notFound.InvList) != 0 {
		sp.QueueMessage(notFound, doneChan)
	}

	// Wait for messages to be sent. We can send quite a lot of data at this
	// point and this will keep the peer busy for a decent amount of time.
	// We don't process anything else by them in this time so that we
	// have an idea of when we should hear back from them - else the idle
	// timeout could fire when we were only half done sending the blocks.
	if numAdded > 0 {
		<-doneChan
	}
}

// OnGetBlocks is invoked when a peer receives a getblocks bitcoin
// message.
func (sp *serverPeer) OnGetBlocks(_ *peer.Peer, msg *wire.MsgGetBlocks) {
	// Find the most recent known block in the best chain based on the block
	// locator and fetch all of the block hashes after it until either
	// wire.MaxBlocksPerMsg have been fetched or the provided stop hash is
	// encountered.
	//
	// Use the block after the genesis block if no other blocks in the
	// provided locator are known.  This does mean the client will start
	// over with the genesis block if unknown block locators are provided.
	//
	// This mirrors the behavior in the reference implementation.
	chain := sp.server.chain
	hashList := chain.LocateBlocks(msg.BlockLocatorHashes, &msg.HashStop,
		wire.MaxBlocksPerMsg)

	// Generate inventory message.
	invMsg := wire.NewMsgInv()
	for i := range hashList {
		iv := wire.NewInvVect(wire.InvTypeBlock, &hashList[i])
		invMsg.AddInvVect(iv)
	}

	// Send the inventory message if there is anything to send.
	if len(invMsg.InvList) > 0 {
		invListLen := len(invMsg.InvList)
		if invListLen == wire.MaxBlocksPerMsg {
			// Intentionally use a copy of the final hash so there
			// is not a reference into the inventory slice which
			// would prevent the entire slice from being eligible
			// for GC as soon as it's sent.
			continueHash := invMsg.InvList[invListLen-1].Hash
			sp.continueHash = &continueHash
		}
		sp.QueueMessage(invMsg, nil)
	}
}

// OnGetUBlocks is invoked when a peer receives a getublocks bitcoin
// message.
func (sp *serverPeer) OnGetUBlocks(_ *peer.Peer, msg *wire.MsgGetUBlocks) {
	// Find the most recent known block in the best chain based on the block
	// locator and fetch all of the block hashes after it until either
	// wire.MaxBlocksPerMsg have been fetched or the provided stop hash is
	// encountered.
	//
	// Use the block after the genesis block if no other blocks in the
	// provided locator are known.  This does mean the client will start
	// over with the genesis block if unknown block locators are provided.
	//
	// This mirrors the behavior in the reference implementation.
	chain := sp.server.chain
	hashList := chain.LocateBlocks(msg.BlockLocatorHashes, &msg.HashStop,
		wire.MaxBlocksPerMsg)

	// Generate inventory message.
	invMsg := wire.NewMsgInv()
	for i := range hashList {
		iv := wire.NewInvVect(wire.InvTypeUBlock, &hashList[i])
		invMsg.AddInvVect(iv)
	}

	// Send the inventory message if there is anything to send.
	if len(invMsg.InvList) > 0 {
		invListLen := len(invMsg.InvList)
		if invListLen == wire.MaxBlocksPerMsg {
			// Intentionally use a copy of the final hash so there
			// is not a reference into the inventory slice which
			// would prevent the entire slice from being eligible
			// for GC as soon as it's sent.
			continueHash := invMsg.InvList[invListLen-1].Hash
			sp.continueHash = &continueHash
		}
		sp.QueueMessage(invMsg, nil)
	}
}

// OnGetHeaders is invoked when a peer receives a getheaders bitcoin
// message.
func (sp *serverPeer) OnGetHeaders(_ *peer.Peer, msg *wire.MsgGetHeaders) {
	// Ignore getheaders requests if not in sync.
	if !sp.server.syncManager.IsCurrent() {
		return
	}

	// Find the most recent known block in the best chain based on the block
	// locator and fetch all of the headers after it until either
	// wire.MaxBlockHeadersPerMsg have been fetched or the provided stop
	// hash is encountered.
	//
	// Use the block after the genesis block if no other blocks in the
	// provided locator are known.  This does mean the client will start
	// over with the genesis block if unknown block locators are provided.
	//
	// This mirrors the behavior in the reference implementation.
	chain := sp.server.chain
	headers := chain.LocateHeaders(msg.BlockLocatorHashes, &msg.HashStop)

	// Send found headers to the requesting peer.
	blockHeaders := make([]*wire.BlockHeader, len(headers))
	for i := range headers {
		blockHeaders[i] = &headers[i]
	}
	sp.QueueMessage(&wire.MsgHeaders{Headers: blockHeaders}, nil)
}

// OnGetCFilters is invoked when a peer receives a getcfilters bitcoin message.
func (sp *serverPeer) OnGetCFilters(_ *peer.Peer, msg *wire.MsgGetCFilters) {
	// Ignore getcfilters requests if not in sync.
	if !sp.server.syncManager.IsCurrent() {
		return
	}

	// We'll also ensure that the remote party is requesting a set of
	// filters that we actually currently maintain.
	switch msg.FilterType {
	case wire.GCSFilterRegular:
		break

	default:
		peerLog.Debug("Filter request for unknown filter: %v",
			msg.FilterType)
		return
	}

	hashes, err := sp.server.chain.HeightToHashRange(
		int32(msg.StartHeight), &msg.StopHash, wire.MaxGetCFiltersReqRange,
	)
	if err != nil {
		peerLog.Debugf("Invalid getcfilters request: %v", err)
		return
	}

	// Create []*chainhash.Hash from []chainhash.Hash to pass to
	// FiltersByBlockHashes.
	hashPtrs := make([]*chainhash.Hash, len(hashes))
	for i := range hashes {
		hashPtrs[i] = &hashes[i]
	}

	filters, err := sp.server.cfIndex.FiltersByBlockHashes(
		hashPtrs, msg.FilterType,
	)
	if err != nil {
		peerLog.Errorf("Error retrieving cfilters: %v", err)
		return
	}

	for i, filterBytes := range filters {
		if len(filterBytes) == 0 {
			peerLog.Warnf("Could not obtain cfilter for %v",
				hashes[i])
			return
		}

		filterMsg := wire.NewMsgCFilter(
			msg.FilterType, &hashes[i], filterBytes,
		)
		sp.QueueMessage(filterMsg, nil)
	}
}

// OnGetCFHeaders is invoked when a peer receives a getcfheader bitcoin message.
func (sp *serverPeer) OnGetCFHeaders(_ *peer.Peer, msg *wire.MsgGetCFHeaders) {
	// Ignore getcfilterheader requests if not in sync.
	if !sp.server.syncManager.IsCurrent() {
		return
	}

	// We'll also ensure that the remote party is requesting a set of
	// headers for filters that we actually currently maintain.
	switch msg.FilterType {
	case wire.GCSFilterRegular:
		break

	default:
		peerLog.Debug("Filter request for unknown headers for "+
			"filter: %v", msg.FilterType)
		return
	}

	startHeight := int32(msg.StartHeight)
	maxResults := wire.MaxCFHeadersPerMsg

	// If StartHeight is positive, fetch the predecessor block hash so we
	// can populate the PrevFilterHeader field.
	if msg.StartHeight > 0 {
		startHeight--
		maxResults++
	}

	// Fetch the hashes from the block index.
	hashList, err := sp.server.chain.HeightToHashRange(
		startHeight, &msg.StopHash, maxResults,
	)
	if err != nil {
		peerLog.Debugf("Invalid getcfheaders request: %v", err)
	}

	// This is possible if StartHeight is one greater that the height of
	// StopHash, and we pull a valid range of hashes including the previous
	// filter header.
	if len(hashList) == 0 || (msg.StartHeight > 0 && len(hashList) == 1) {
		peerLog.Debug("No results for getcfheaders request")
		return
	}

	// Create []*chainhash.Hash from []chainhash.Hash to pass to
	// FilterHeadersByBlockHashes.
	hashPtrs := make([]*chainhash.Hash, len(hashList))
	for i := range hashList {
		hashPtrs[i] = &hashList[i]
	}

	// Fetch the raw filter hash bytes from the database for all blocks.
	filterHashes, err := sp.server.cfIndex.FilterHashesByBlockHashes(
		hashPtrs, msg.FilterType,
	)
	if err != nil {
		peerLog.Errorf("Error retrieving cfilter hashes: %v", err)
		return
	}

	// Generate cfheaders message and send it.
	headersMsg := wire.NewMsgCFHeaders()

	// Populate the PrevFilterHeader field.
	if msg.StartHeight > 0 {
		prevBlockHash := &hashList[0]

		// Fetch the raw committed filter header bytes from the
		// database.
		headerBytes, err := sp.server.cfIndex.FilterHeaderByBlockHash(
			prevBlockHash, msg.FilterType)
		if err != nil {
			peerLog.Errorf("Error retrieving CF header: %v", err)
			return
		}
		if len(headerBytes) == 0 {
			peerLog.Warnf("Could not obtain CF header for %v", prevBlockHash)
			return
		}

		// Deserialize the hash into PrevFilterHeader.
		err = headersMsg.PrevFilterHeader.SetBytes(headerBytes)
		if err != nil {
			peerLog.Warnf("Committed filter header deserialize "+
				"failed: %v", err)
			return
		}

		hashList = hashList[1:]
		filterHashes = filterHashes[1:]
	}

	// Populate HeaderHashes.
	for i, hashBytes := range filterHashes {
		if len(hashBytes) == 0 {
			peerLog.Warnf("Could not obtain CF hash for %v", hashList[i])
			return
		}

		// Deserialize the hash.
		filterHash, err := chainhash.NewHash(hashBytes)
		if err != nil {
			peerLog.Warnf("Committed filter hash deserialize "+
				"failed: %v", err)
			return
		}

		headersMsg.AddCFHash(filterHash)
	}

	headersMsg.FilterType = msg.FilterType
	headersMsg.StopHash = msg.StopHash

	sp.QueueMessage(headersMsg, nil)
}

// OnGetCFCheckpt is invoked when a peer receives a getcfcheckpt bitcoin message.
func (sp *serverPeer) OnGetCFCheckpt(_ *peer.Peer, msg *wire.MsgGetCFCheckpt) {
	// Ignore getcfcheckpt requests if not in sync.
	if !sp.server.syncManager.IsCurrent() {
		return
	}

	// We'll also ensure that the remote party is requesting a set of
	// checkpoints for filters that we actually currently maintain.
	switch msg.FilterType {
	case wire.GCSFilterRegular:
		break

	default:
		peerLog.Debug("Filter request for unknown checkpoints for "+
			"filter: %v", msg.FilterType)
		return
	}

	// Now that we know the client is fetching a filter that we know of,
	// we'll fetch the block hashes et each check point interval so we can
	// compare against our cache, and create new check points if necessary.
	blockHashes, err := sp.server.chain.IntervalBlockHashes(
		&msg.StopHash, wire.CFCheckptInterval,
	)
	if err != nil {
		peerLog.Debugf("Invalid getcfilters request: %v", err)
		return
	}

	checkptMsg := wire.NewMsgCFCheckpt(
		msg.FilterType, &msg.StopHash, len(blockHashes),
	)

	// Fetch the current existing cache so we can decide if we need to
	// extend it or if its adequate as is.
	sp.server.cfCheckptCachesMtx.RLock()
	checkptCache := sp.server.cfCheckptCaches[msg.FilterType]

	// If the set of block hashes is beyond the current size of the cache,
	// then we'll expand the size of the cache and also retain the write
	// lock.
	var updateCache bool
	if len(blockHashes) > len(checkptCache) {
		// Now that we know we'll need to modify the size of the cache,
		// we'll release the read lock and grab the write lock to
		// possibly expand the cache size.
		sp.server.cfCheckptCachesMtx.RUnlock()

		sp.server.cfCheckptCachesMtx.Lock()
		defer sp.server.cfCheckptCachesMtx.Unlock()

		// Now that we have the write lock, we'll check again as it's
		// possible that the cache has already been expanded.
		checkptCache = sp.server.cfCheckptCaches[msg.FilterType]

		// If we still need to expand the cache, then We'll mark that
		// we need to update the cache for below and also expand the
		// size of the cache in place.
		if len(blockHashes) > len(checkptCache) {
			updateCache = true

			additionalLength := len(blockHashes) - len(checkptCache)
			newEntries := make([]cfHeaderKV, additionalLength)

			peerLog.Infof("Growing size of checkpoint cache from %v to %v "+
				"block hashes", len(checkptCache), len(blockHashes))

			checkptCache = append(
				sp.server.cfCheckptCaches[msg.FilterType],
				newEntries...,
			)
		}
	} else {
		// Otherwise, we'll hold onto the read lock for the remainder
		// of this method.
		defer sp.server.cfCheckptCachesMtx.RUnlock()

		peerLog.Tracef("Serving stale cache of size %v",
			len(checkptCache))
	}

	// Now that we know the cache is of an appropriate size, we'll iterate
	// backwards until the find the block hash. We do this as it's possible
	// a re-org has occurred so items in the db are now in the main china
	// while the cache has been partially invalidated.
	var forkIdx int
	for forkIdx = len(blockHashes); forkIdx > 0; forkIdx-- {
		if checkptCache[forkIdx-1].blockHash == blockHashes[forkIdx-1] {
			break
		}
	}

	// Now that we know the how much of the cache is relevant for this
	// query, we'll populate our check point message with the cache as is.
	// Shortly below, we'll populate the new elements of the cache.
	for i := 0; i < forkIdx; i++ {
		checkptMsg.AddCFHeader(&checkptCache[i].filterHeader)
	}

	// We'll now collect the set of hashes that are beyond our cache so we
	// can look up the filter headers to populate the final cache.
	blockHashPtrs := make([]*chainhash.Hash, 0, len(blockHashes)-forkIdx)
	for i := forkIdx; i < len(blockHashes); i++ {
		blockHashPtrs = append(blockHashPtrs, &blockHashes[i])
	}
	filterHeaders, err := sp.server.cfIndex.FilterHeadersByBlockHashes(
		blockHashPtrs, msg.FilterType,
	)
	if err != nil {
		peerLog.Errorf("Error retrieving cfilter headers: %v", err)
		return
	}

	// Now that we have the full set of filter headers, we'll add them to
	// the checkpoint message, and also update our cache in line.
	for i, filterHeaderBytes := range filterHeaders {
		if len(filterHeaderBytes) == 0 {
			peerLog.Warnf("Could not obtain CF header for %v",
				blockHashPtrs[i])
			return
		}

		filterHeader, err := chainhash.NewHash(filterHeaderBytes)
		if err != nil {
			peerLog.Warnf("Committed filter header deserialize "+
				"failed: %v", err)
			return
		}

		checkptMsg.AddCFHeader(filterHeader)

		// If the new main chain is longer than what's in the cache,
		// then we'll override it beyond the fork point.
		if updateCache {
			checkptCache[forkIdx+i] = cfHeaderKV{
				blockHash:    blockHashes[forkIdx+i],
				filterHeader: *filterHeader,
			}
		}
	}

	// Finally, we'll update the cache if we need to, and send the final
	// message back to the requesting peer.
	if updateCache {
		sp.server.cfCheckptCaches[msg.FilterType] = checkptCache
	}

	sp.QueueMessage(checkptMsg, nil)
}

// enforceNodeBloomFlag disconnects the peer if the server is not configured to
// allow bloom filters.  Additionally, if the peer has negotiated to a protocol
// version  that is high enough to observe the bloom filter service support bit,
// it will be banned since it is intentionally violating the protocol.
func (sp *serverPeer) enforceNodeBloomFlag(cmd string) bool {
	if sp.server.services&wire.SFNodeBloom != wire.SFNodeBloom {
		// Ban the peer if the protocol version is high enough that the
		// peer is knowingly violating the protocol and banning is
		// enabled.
		//
		// NOTE: Even though the addBanScore function already examines
		// whether or not banning is enabled, it is checked here as well
		// to ensure the violation is logged and the peer is
		// disconnected regardless.
		if sp.ProtocolVersion() >= wire.BIP0111Version &&
			!cfg.DisableBanning {

			// Disconnect the peer regardless of whether it was
			// banned.
			sp.addBanScore(100, 0, cmd)
			sp.Disconnect()
			return false
		}

		// Disconnect the peer regardless of protocol version or banning
		// state.
		peerLog.Debugf("%s sent an unsupported %s request -- "+
			"disconnecting", sp, cmd)
		sp.Disconnect()
		return false
	}

	return true
}

// OnFeeFilter is invoked when a peer receives a feefilter bitcoin message and
// is used by remote peers to request that no transactions which have a fee rate
// lower than provided value are inventoried to them.  The peer will be
// disconnected if an invalid fee filter value is provided.
func (sp *serverPeer) OnFeeFilter(_ *peer.Peer, msg *wire.MsgFeeFilter) {
	// Check that the passed minimum fee is a valid amount.
	if msg.MinFee < 0 || msg.MinFee > btcutil.MaxSatoshi {
		peerLog.Debugf("Peer %v sent an invalid feefilter '%v' -- "+
			"disconnecting", sp, btcutil.Amount(msg.MinFee))
		sp.Disconnect()
		return
	}

	atomic.StoreInt64(&sp.feeFilter, msg.MinFee)
}

// OnFilterAdd is invoked when a peer receives a filteradd bitcoin
// message and is used by remote peers to add data to an already loaded bloom
// filter.  The peer will be disconnected if a filter is not loaded when this
// message is received or the server is not configured to allow bloom filters.
func (sp *serverPeer) OnFilterAdd(_ *peer.Peer, msg *wire.MsgFilterAdd) {
	// Disconnect and/or ban depending on the node bloom services flag and
	// negotiated protocol version.
	if !sp.enforceNodeBloomFlag(msg.Command()) {
		return
	}

	if !sp.filter.IsLoaded() {
		peerLog.Debugf("%s sent a filteradd request with no filter "+
			"loaded -- disconnecting", sp)
		sp.Disconnect()
		return
	}

	sp.filter.Add(msg.Data)
}

// OnFilterClear is invoked when a peer receives a filterclear bitcoin
// message and is used by remote peers to clear an already loaded bloom filter.
// The peer will be disconnected if a filter is not loaded when this message is
// received  or the server is not configured to allow bloom filters.
func (sp *serverPeer) OnFilterClear(_ *peer.Peer, msg *wire.MsgFilterClear) {
	// Disconnect and/or ban depending on the node bloom services flag and
	// negotiated protocol version.
	if !sp.enforceNodeBloomFlag(msg.Command()) {
		return
	}

	if !sp.filter.IsLoaded() {
		peerLog.Debugf("%s sent a filterclear request with no "+
			"filter loaded -- disconnecting", sp)
		sp.Disconnect()
		return
	}

	sp.filter.Unload()
}

// OnFilterLoad is invoked when a peer receives a filterload bitcoin
// message and it used to load a bloom filter that should be used for
// delivering merkle blocks and associated transactions that match the filter.
// The peer will be disconnected if the server is not configured to allow bloom
// filters.
func (sp *serverPeer) OnFilterLoad(_ *peer.Peer, msg *wire.MsgFilterLoad) {
	// Disconnect and/or ban depending on the node bloom services flag and
	// negotiated protocol version.
	if !sp.enforceNodeBloomFlag(msg.Command()) {
		return
	}

	sp.setDisableRelayTx(false)

	sp.filter.Reload(msg)
}

// OnGetAddr is invoked when a peer receives a getaddr bitcoin message
// and is used to provide the peer with known addresses from the address
// manager.
func (sp *serverPeer) OnGetAddr(_ *peer.Peer, msg *wire.MsgGetAddr) {
	// Don't return any addresses when running on the simulation test
	// network.  This helps prevent the network from becoming another
	// public test network since it will not be able to learn about other
	// peers that have not specifically been provided.
	if cfg.SimNet {
		return
	}

	// Do not accept getaddr requests from outbound peers.  This reduces
	// fingerprinting attacks.
	if !sp.Inbound() {
		peerLog.Debugf("Ignoring getaddr request from outbound peer "+
			"%v", sp)
		return
	}

	// Only allow one getaddr request per connection to discourage
	// address stamping of inv announcements.
	if sp.sentAddrs {
		peerLog.Debugf("Ignoring repeated getaddr request from peer "+
			"%v", sp)
		return
	}
	sp.sentAddrs = true

	// Get the current known addresses from the address manager.
	addrCache := sp.server.addrManager.AddressCache()

	// Push the addresses.
	sp.pushAddrMsg(addrCache)
}

// OnAddr is invoked when a peer receives an addr bitcoin message and is
// used to notify the server about advertised addresses.
func (sp *serverPeer) OnAddr(_ *peer.Peer, msg *wire.MsgAddr) {
	// Ignore addresses when running on the simulation test network.  This
	// helps prevent the network from becoming another public test network
	// since it will not be able to learn about other peers that have not
	// specifically been provided.
	if cfg.SimNet {
		return
	}

	// Ignore old style addresses which don't include a timestamp.
	if sp.ProtocolVersion() < wire.NetAddressTimeVersion {
		return
	}

	// A message that has no addresses is invalid.
	if len(msg.AddrList) == 0 {
		peerLog.Errorf("Command [%s] from %s does not contain any addresses",
			msg.Command(), sp.Peer)
		sp.Disconnect()
		return
	}

	for _, na := range msg.AddrList {
		// Don't add more address if we're disconnecting.
		if !sp.Connected() {
			return
		}

		// Set the timestamp to 5 days ago if it's more than 24 hours
		// in the future so this address is one of the first to be
		// removed when space is needed.
		now := time.Now()
		if na.Timestamp.After(now.Add(time.Minute * 10)) {
			na.Timestamp = now.Add(-1 * time.Hour * 24 * 5)
		}

		// Add address to known addresses for this peer.
		sp.addKnownAddresses([]*wire.NetAddress{na})
	}

	// Add addresses to server address manager.  The address manager handles
	// the details of things such as preventing duplicate addresses, max
	// addresses, and last seen updates.
	// XXX bitcoind gives a 2 hour time penalty here, do we want to do the
	// same?
	sp.server.addrManager.AddAddresses(msg.AddrList, sp.NA())
}

// OnRead is invoked when a peer receives a message and it is used to update
// the bytes received by the server.
func (sp *serverPeer) OnRead(_ *peer.Peer, bytesRead int, msg wire.Message, err error) {
	sp.server.AddBytesReceived(uint64(bytesRead))
}

// OnWrite is invoked when a peer sends a message and it is used to update
// the bytes sent by the server.
func (sp *serverPeer) OnWrite(_ *peer.Peer, bytesWritten int, msg wire.Message, err error) {
	sp.server.AddBytesSent(uint64(bytesWritten))
}

// OnNotFound is invoked when a peer sends a notfound message.
func (sp *serverPeer) OnNotFound(p *peer.Peer, msg *wire.MsgNotFound) {
	if !sp.Connected() {
		return
	}

	var numBlocks, numTxns uint32
	for _, inv := range msg.InvList {
		switch inv.Type {
		case wire.InvTypeBlock:
			numBlocks++
		case wire.InvTypeUBlock:
			numBlocks++
		case wire.InvTypeWitnessBlock:
			numBlocks++
		case wire.InvTypeTx:
			numTxns++
		case wire.InvTypeWitnessTx:
			numTxns++
		default:
			peerLog.Debugf("Invalid inv type '%d' in notfound message from %s",
				inv.Type, sp)
			sp.Disconnect()
			return
		}
	}
	if numBlocks > 0 {
		blockStr := pickNoun(uint64(numBlocks), "block", "blocks")
		reason := fmt.Sprintf("%d %v not found", numBlocks, blockStr)
		if sp.addBanScore(20*numBlocks, 0, reason) {
			return
		}
	}
	if numTxns > 0 {
		txStr := pickNoun(uint64(numTxns), "transaction", "transactions")
		reason := fmt.Sprintf("%d %v not found", numBlocks, txStr)
		if sp.addBanScore(0, 10*numTxns, reason) {
			return
		}
	}

	sp.server.syncManager.QueueNotFound(msg, p)
}

// randomUint16Number returns a random uint16 in a specified input range.  Note
// that the range is in zeroth ordering; if you pass it 1800, you will get
// values from 0 to 1800.
func randomUint16Number(max uint16) uint16 {
	// In order to avoid modulo bias and ensure every possible outcome in
	// [0, max) has equal probability, the random number must be sampled
	// from a random source that has a range limited to a multiple of the
	// modulus.
	var randomNumber uint16
	var limitRange = (math.MaxUint16 / max) * max
	for {
		binary.Read(rand.Reader, binary.LittleEndian, &randomNumber)
		if randomNumber < limitRange {
			return (randomNumber % max)
		}
	}
}

// AddRebroadcastInventory adds 'iv' to the list of inventories to be
// rebroadcasted at random intervals until they show up in a block.
func (s *server) AddRebroadcastInventory(iv *wire.InvVect, data interface{}) {
	// Ignore if shutting down.
	if atomic.LoadInt32(&s.shutdown) != 0 {
		return
	}

	s.modifyRebroadcastInv <- broadcastInventoryAdd{invVect: iv, data: data}
}

// RemoveRebroadcastInventory removes 'iv' from the list of items to be
// rebroadcasted if present.
func (s *server) RemoveRebroadcastInventory(iv *wire.InvVect) {
	// Ignore if shutting down.
	if atomic.LoadInt32(&s.shutdown) != 0 {
		return
	}

	s.modifyRebroadcastInv <- broadcastInventoryDel(iv)
}

// relayTransactions generates and relays inventory vectors for all of the
// passed transactions to all connected peers.
func (s *server) relayTransactions(txns []*mempool.TxDesc) {
	for _, txD := range txns {
		iv := wire.NewInvVect(wire.InvTypeTx, txD.Tx.Hash())
		s.RelayInventory(iv, txD)
	}
}

// AnnounceNewTransactions generates and relays inventory vectors and notifies
// both websocket and getblocktemplate long poll clients of the passed
// transactions.  This function should be called whenever new transactions
// are added to the mempool.
func (s *server) AnnounceNewTransactions(txns []*mempool.TxDesc) {
	// Generate and relay inventory vectors for all newly accepted
	// transactions.
	s.relayTransactions(txns)

	// Notify both websocket and getblocktemplate long poll clients of all
	// newly accepted transactions.
	if s.rpcServer != nil {
		s.rpcServer.NotifyNewTransactions(txns)
	}
}

// Transaction has one confirmation on the main chain. Now we can mark it as no
// longer needing rebroadcasting.
func (s *server) TransactionConfirmed(tx *btcutil.Tx) {
	// Rebroadcasting is only necessary when the RPC server is active.
	if s.rpcServer == nil {
		return
	}

	iv := wire.NewInvVect(wire.InvTypeTx, tx.Hash())
	s.RemoveRebroadcastInventory(iv)
}

// pushTxMsg sends a tx message for the provided transaction hash to the
// connected peer.  An error is returned if the transaction hash is not known.
func (s *server) pushTxMsg(sp *serverPeer, hash *chainhash.Hash, doneChan chan<- struct{},
	waitChan <-chan struct{}, encoding wire.MessageEncoding) error {

	// Attempt to fetch the requested transaction from the pool.  A
	// call could be made to check for existence first, but simply trying
	// to fetch a missing transaction results in the same behavior.
	tx, err := s.txMemPool.FetchTransaction(hash)
	if err != nil {
		peerLog.Tracef("Unable to fetch tx %v from transaction "+
			"pool: %v", hash, err)

		if doneChan != nil {
			doneChan <- struct{}{}
		}
		return err
	}

	// Once we have fetched data wait for any previous operation to finish.
	if waitChan != nil {
		<-waitChan
	}

	sp.QueueMessageWithEncoding(tx.MsgTx(), doneChan, encoding)

	return nil
}

// pushBlockMsg sends a block message for the provided block hash to the
// connected peer.  An error is returned if the block hash is not known.
func (s *server) pushBlockMsg(sp *serverPeer, hash *chainhash.Hash, doneChan chan<- struct{},
	waitChan <-chan struct{}, encoding wire.MessageEncoding) error {
	// Fetch the raw block bytes from the database.
	var blockBytes []byte
	err := sp.server.db.View(func(dbTx database.Tx) error {
		var err error
		blockBytes, err = dbTx.FetchBlock(hash)
		return err
	})
	if err != nil {
		peerLog.Tracef("Unable to fetch requested block hash %v: %v",
			hash, err)

		if doneChan != nil {
			doneChan <- struct{}{}
		}
		return err
	}

	// Deserialize the block.
	var msgBlock wire.MsgBlock
	err = msgBlock.Deserialize(bytes.NewReader(blockBytes))
	if err != nil {
		peerLog.Tracef("Unable to deserialize requested block hash "+
			"%v: %v", hash, err)

		if doneChan != nil {
			doneChan <- struct{}{}
		}
		return err
	}

	// Once we have fetched data wait for any previous operation to finish.
	if waitChan != nil {
		<-waitChan
	}

	// We only send the channel for this message if we aren't sending
	// an inv straight after.
	var dc chan<- struct{}
	continueHash := sp.continueHash
	sendInv := continueHash != nil && continueHash.IsEqual(hash)
	if !sendInv {
		dc = doneChan
	}
	sp.QueueMessageWithEncoding(&msgBlock, dc, encoding)

	// When the peer requests the final block that was advertised in
	// response to a getblocks message which requested more blocks than
	// would fit into a single message, send it a new inventory message
	// to trigger it to issue another getblocks message for the next
	// batch of inventory.
	if sendInv {
		best := sp.server.chain.BestSnapshot()
		invMsg := wire.NewMsgInvSizeHint(1)
		iv := wire.NewInvVect(wire.InvTypeBlock, &best.Hash)
		invMsg.AddInvVect(iv)
		sp.QueueMessage(invMsg, doneChan)
		sp.continueHash = nil
	}
	return nil
}

// pushMerkleBlockMsg sends a merkleblock message for the provided block hash to
// the connected peer.  Since a merkle block requires the peer to have a filter
// loaded, this call will simply be ignored if there is no filter loaded.  An
// error is returned if the block hash is not known.
func (s *server) pushMerkleBlockMsg(sp *serverPeer, hash *chainhash.Hash,
	doneChan chan<- struct{}, waitChan <-chan struct{}, encoding wire.MessageEncoding) error {

	// Do not send a response if the peer doesn't have a filter loaded.
	if !sp.filter.IsLoaded() {
		if doneChan != nil {
			doneChan <- struct{}{}
		}
		return nil
	}

	// Fetch the raw block bytes from the database.
	blk, err := sp.server.chain.BlockByHash(hash)
	if err != nil {
		peerLog.Tracef("Unable to fetch requested block hash %v: %v",
			hash, err)

		if doneChan != nil {
			doneChan <- struct{}{}
		}
		return err
	}

	// Generate a merkle block by filtering the requested block according
	// to the filter for the peer.
	merkle, matchedTxIndices := bloom.NewMerkleBlock(blk, sp.filter)

	// Once we have fetched data wait for any previous operation to finish.
	if waitChan != nil {
		<-waitChan
	}

	// Send the merkleblock.  Only send the done channel with this message
	// if no transactions will be sent afterwards.
	var dc chan<- struct{}
	if len(matchedTxIndices) == 0 {
		dc = doneChan
	}
	sp.QueueMessage(merkle, dc)

	// Finally, send any matched transactions.
	blkTransactions := blk.MsgBlock().Transactions
	for i, txIndex := range matchedTxIndices {
		// Only send the done channel on the final transaction.
		var dc chan<- struct{}
		if i == len(matchedTxIndices)-1 {
			dc = doneChan
		}
		if txIndex < uint32(len(blkTransactions)) {
			sp.QueueMessageWithEncoding(blkTransactions[txIndex], dc,
				encoding)
		}
	}

	return nil
}

// pushUBlockMsg sends a ublock message for the provided ublock hash to the
// connected peer.  An error is returned if the fetching of any ublock
// component fails.
func (s *server) pushUBlockMsg(sp *serverPeer, hash *chainhash.Hash,
	doneChan chan<- struct{}, waitChan <-chan struct{}, encoding wire.MessageEncoding) error {
	// Fetch the raw block bytes from the database.
	var blockBytes []byte
	err := sp.server.db.View(func(dbTx database.Tx) error {
		var err error
		blockBytes, err = dbTx.FetchBlock(hash)
		return err
	})
	if err != nil {
		peerLog.Tracef("Unable to fetch requested block hash %v: %v",
			hash, err)

		if doneChan != nil {
			doneChan <- struct{}{}
		}
		return err
	}

	// Deserialize the block.
	var msgBlock wire.MsgBlock
	err = msgBlock.Deserialize(bytes.NewReader(blockBytes))
	if err != nil {
		peerLog.Tracef("Unable to deserialize requested block "+
			"%v: %v", hash, err)

		if doneChan != nil {
			doneChan <- struct{}{}
		}
		return err
	}

	// Fetch the utreexo proof
	var ud *btcacc.UData
	ud, err = s.chain.FetchProof(hash)
	if err != nil {
		peerLog.Tracef("Unable to fetch requested block proof %v: %v",
			hash, err)

		if doneChan != nil {
			doneChan <- struct{}{}
		}
		return err
	}

	// Fetch the time-to-live value for the block
	var ttls []int32
	err = sp.server.db.View(func(dbTx database.Tx) error {
		ttls, err = blockchain.FetchOnlyTTL(dbTx, hash)
		return err
	})
	if err != nil {
		peerLog.Tracef("Unable to fetch ttl for the requested block hash "+
			"%v: %v", hash, err)
		if doneChan != nil {
			doneChan <- struct{}{}
		}

		return err
	}
	ud.TxoTTLs = ttls

	// Create ublock
	ublock := wire.MsgUBlock{
		MsgBlock:    msgBlock,
		UtreexoData: *ud,
	}

	// Once we have fetched data wait for any previous operation to finish.
	if waitChan != nil {
		<-waitChan
	}

	// We only send the channel for this message if we aren't sending
	// an inv straight after.
	var dc chan<- struct{}
	continueHash := sp.continueHash
	sendInv := continueHash != nil && continueHash.IsEqual(hash)
	if !sendInv {
		dc = doneChan
	}

	sp.QueueMessageWithEncoding(&ublock, dc, encoding)

	// When the peer requests the final block that was advertised in
	// response to a getblocks message which requested more blocks than
	// would fit into a single message, send it a new inventory message
	// to trigger it to issue another getblocks message for the next
	// batch of inventory.
	if sendInv {
		best := s.chain.BestSnapshot()
		invMsg := wire.NewMsgInvSizeHint(1)
		iv := wire.NewInvVect(wire.InvTypeUBlock, &best.Hash)
		invMsg.AddInvVect(iv)
		sp.QueueMessage(invMsg, doneChan)
		sp.continueHash = nil
	}

	return nil
}

// handleUpdatePeerHeight updates the heights of all peers who were known to
// announce a block we recently accepted.
func (s *server) handleUpdatePeerHeights(state *peerState, umsg updatePeerHeightsMsg) {
	state.forAllPeers(func(sp *serverPeer) {
		// The origin peer should already have the updated height.
		if sp.Peer == umsg.originPeer {
			return
		}

		// This is a pointer to the underlying memory which doesn't
		// change.
		latestBlkHash := sp.LastAnnouncedBlock()

		// Skip this peer if it hasn't recently announced any new blocks.
		if latestBlkHash == nil {
			return
		}

		// If the peer has recently announced a block, and this block
		// matches our newly accepted block, then update their block
		// height.
		if *latestBlkHash == *umsg.newHash {
			sp.UpdateLastBlockHeight(umsg.newHeight)
			sp.UpdateLastAnnouncedBlock(nil)
		}
	})
}

// handleAddPeerMsg deals with adding new peers.  It is invoked from the
// peerHandler goroutine.
func (s *server) handleAddPeerMsg(state *peerState, sp *serverPeer) bool {
	if sp == nil || !sp.Connected() {
		return false
	}

	// Disconnect peers with unwanted user agents.
	if sp.HasUndesiredUserAgent(s.agentBlacklist, s.agentWhitelist) {
		sp.Disconnect()
		return false
	}

	// Ignore new peers if we're shutting down.
	if atomic.LoadInt32(&s.shutdown) != 0 {
		srvrLog.Infof("New peer %s ignored - server is shutting down", sp)
		sp.Disconnect()
		return false
	}

	// Disconnect banned peers.
	host, _, err := net.SplitHostPort(sp.Addr())
	if err != nil {
		srvrLog.Debugf("can't split hostport %v", err)
		sp.Disconnect()
		return false
	}
	if banEnd, ok := state.banned[host]; ok {
		if time.Now().Before(banEnd) {
			srvrLog.Debugf("Peer %s is banned for another %v - disconnecting",
				host, time.Until(banEnd))
			sp.Disconnect()
			return false
		}

		srvrLog.Infof("Peer %s is no longer banned", host)
		delete(state.banned, host)
	}

	// TODO: Check for max peers from a single IP.

	// Limit max number of total peers.
	if state.Count() >= cfg.MaxPeers {
		if sp.onlyUBlock {
			for _, peer := range state.inboundPeers {
				if !peer.onlyUBlock {
					srvrLog.Infof("Max peers reached [%d] but peer is UtreexoCSN"+
						"- disconnecting a non UtreexoCSN peer %s",
						cfg.MaxPeers, peer)
					peer.Disconnect()
					break
				}
			}
		} else {
			srvrLog.Infof("Max peers reached [%d] - disconnecting peer %s",
				cfg.MaxPeers, sp)
			sp.Disconnect()
			// TODO: how to handle permanent peers here?
			// they should be rescheduled.
			return false
		}
	}

	// Add the new peer and start it.
	srvrLog.Debugf("New peer %s", sp)
	if sp.Inbound() {
		state.inboundPeers[sp.ID()] = sp
	} else {
		state.outboundGroups[addrmgr.GroupKey(sp.NA())]++
		if sp.persistent {
			state.persistentPeers[sp.ID()] = sp
		} else {
			state.outboundPeers[sp.ID()] = sp
		}
	}

	// Update the address' last seen time if the peer has acknowledged
	// our version and has sent us its version as well.
	if sp.VerAckReceived() && sp.VersionKnown() && sp.NA() != nil {
		s.addrManager.Connected(sp.NA())
	}

	// Signal the sync manager this peer is a new sync candidate.
	s.syncManager.NewPeer(sp.Peer)

	// Update the address manager and request known addresses from the
	// remote peer for outbound connections. This is skipped when running on
	// the simulation test network since it is only intended to connect to
	// specified peers and actively avoids advertising and connecting to
	// discovered peers.
	if !cfg.SimNet && !sp.Inbound() {
		// Advertise the local address when the server accepts incoming
		// connections and it believes itself to be close to the best
		// known tip.
		if !cfg.DisableListen && s.syncManager.IsCurrent() {
			// Get address that best matches.
			lna := s.addrManager.GetBestLocalAddress(sp.NA())
			if addrmgr.IsRoutable(lna) {
				// Filter addresses the peer already knows about.
				addresses := []*wire.NetAddress{lna}
				sp.pushAddrMsg(addresses)
			}
		}

		// Request known addresses if the server address manager needs
		// more and the peer has a protocol version new enough to
		// include a timestamp with addresses.
		hasTimestamp := sp.ProtocolVersion() >= wire.NetAddressTimeVersion
		if s.addrManager.NeedMoreAddresses() && hasTimestamp {
			sp.QueueMessage(wire.NewMsgGetAddr(), nil)
		}

		// Mark the address as a known good address.
		s.addrManager.Good(sp.NA())
	}

	return true
}

// handleDonePeerMsg deals with peers that have signalled they are done.  It is
// invoked from the peerHandler goroutine.
func (s *server) handleDonePeerMsg(state *peerState, sp *serverPeer) {
	var list map[int32]*serverPeer
	if sp.persistent {
		list = state.persistentPeers
	} else if sp.Inbound() {
		list = state.inboundPeers
	} else {
		list = state.outboundPeers
	}

	// Regardless of whether the peer was found in our list, we'll inform
	// our connection manager about the disconnection. This can happen if we
	// process a peer's `done` message before its `add`.
	if !sp.Inbound() {
		if sp.persistent {
			s.connManager.Disconnect(sp.connReq.ID())
		} else {
			s.connManager.Remove(sp.connReq.ID())
			go s.connManager.NewConnReq()
		}
	}

	if _, ok := list[sp.ID()]; ok {
		if !sp.Inbound() && sp.VersionKnown() {
			state.outboundGroups[addrmgr.GroupKey(sp.NA())]--
		}
		delete(list, sp.ID())
		srvrLog.Debugf("Removed peer %s", sp)
		return
	}
}

// handleBanPeerMsg deals with banning peers.  It is invoked from the
// peerHandler goroutine.
func (s *server) handleBanPeerMsg(state *peerState, sp *serverPeer) {
	host, _, err := net.SplitHostPort(sp.Addr())
	if err != nil {
		srvrLog.Debugf("can't split ban peer %s %v", sp.Addr(), err)
		return
	}
	direction := directionString(sp.Inbound())
	srvrLog.Infof("Banned peer %s (%s) for %v", host, direction,
		cfg.BanDuration)
	state.banned[host] = time.Now().Add(cfg.BanDuration)
}

// handleRelayInvMsg deals with relaying inventory to peers that are not already
// known to have it.  It is invoked from the peerHandler goroutine.
func (s *server) handleRelayInvMsg(state *peerState, msg relayMsg) {
	state.forAllPeers(func(sp *serverPeer) {
		if !sp.Connected() {
			return
		}

		// don't relay regular blocks to utreexoCSNs
		if msg.invVect.Type == wire.InvTypeBlock &&
			sp.wantsOnlyUBlocks() {
			return
		}

		// If the inventory is a block and the peer prefers headers,
		// generate and send a headers message instead of an inventory
		// message.
		if msg.invVect.Type == wire.InvTypeBlock &&
			sp.WantsHeaders() {

			blockHeader, ok := msg.data.(wire.BlockHeader)
			if !ok {
				peerLog.Warnf("Underlying data for headers" +
					" is not a block header")
				return
			}
			msgHeaders := wire.NewMsgHeaders()
			if err := msgHeaders.AddBlockHeader(&blockHeader); err != nil {
				peerLog.Errorf("Failed to add block"+
					" header: %v", err)
				return
			}
			sp.QueueMessage(msgHeaders, nil)
			return
		}

		if msg.invVect.Type == wire.InvTypeTx {
			// Don't relay the transaction to the peer when it has
			// transaction relaying disabled.
			if sp.relayTxDisabled() {
				return
			}

			txD, ok := msg.data.(*mempool.TxDesc)
			if !ok {
				peerLog.Warnf("Underlying data for tx inv "+
					"relay is not a *mempool.TxDesc: %T",
					msg.data)
				return
			}

			// Don't relay the transaction if the transaction fee-per-kb
			// is less than the peer's feefilter.
			feeFilter := atomic.LoadInt64(&sp.feeFilter)
			if feeFilter > 0 && txD.FeePerKB < feeFilter {
				return
			}

			// Don't relay the transaction if there is a bloom
			// filter loaded and the transaction doesn't match it.
			if sp.filter.IsLoaded() {
				if !sp.filter.MatchTxAndUpdate(txD.Tx) {
					return
				}
			}
		}

		// Queue the inventory to be relayed with the next batch.
		// It will be ignored if the peer is already known to
		// have the inventory.
		sp.QueueInventory(msg.invVect)
	})
}

// handleBroadcastMsg deals with broadcasting messages to peers.  It is invoked
// from the peerHandler goroutine.
func (s *server) handleBroadcastMsg(state *peerState, bmsg *broadcastMsg) {
	state.forAllPeers(func(sp *serverPeer) {
		if !sp.Connected() {
			return
		}

		for _, ep := range bmsg.excludePeers {
			if sp == ep {
				return
			}
		}

		sp.QueueMessage(bmsg.message, nil)
	})
}

type getConnCountMsg struct {
	reply chan int32
}

type getPeersMsg struct {
	reply chan []*serverPeer
}

type getOutboundGroup struct {
	key   string
	reply chan int
}

type getAddedNodesMsg struct {
	reply chan []*serverPeer
}

type disconnectNodeMsg struct {
	cmp   func(*serverPeer) bool
	reply chan error
}

type connectNodeMsg struct {
	addr      string
	permanent bool
	reply     chan error
}

type removeNodeMsg struct {
	cmp   func(*serverPeer) bool
	reply chan error
}

// handleQuery is the central handler for all queries and commands from other
// goroutines related to peer state.
func (s *server) handleQuery(state *peerState, querymsg interface{}) {
	switch msg := querymsg.(type) {
	case getConnCountMsg:
		nconnected := int32(0)
		state.forAllPeers(func(sp *serverPeer) {
			if sp.Connected() {
				nconnected++
			}
		})
		msg.reply <- nconnected

	case getPeersMsg:
		peers := make([]*serverPeer, 0, state.Count())
		state.forAllPeers(func(sp *serverPeer) {
			if !sp.Connected() {
				return
			}
			peers = append(peers, sp)
		})
		msg.reply <- peers

	case connectNodeMsg:
		// TODO: duplicate oneshots?
		// Limit max number of total peers.
		if state.Count() >= cfg.MaxPeers {
			msg.reply <- errors.New("max peers reached")
			return
		}
		for _, peer := range state.persistentPeers {
			if peer.Addr() == msg.addr {
				if msg.permanent {
					msg.reply <- errors.New("peer already connected")
				} else {
					msg.reply <- errors.New("peer exists as a permanent peer")
				}
				return
			}
		}

		netAddr, err := addrStringToNetAddr(msg.addr)
		if err != nil {
			msg.reply <- err
			return
		}

		// TODO: if too many, nuke a non-perm peer.
		go s.connManager.Connect(&connmgr.ConnReq{
			Addr:      netAddr,
			Permanent: msg.permanent,
		})
		msg.reply <- nil
	case removeNodeMsg:
		found := disconnectPeer(state.persistentPeers, msg.cmp, func(sp *serverPeer) {
			// Keep group counts ok since we remove from
			// the list now.
			state.outboundGroups[addrmgr.GroupKey(sp.NA())]--
		})

		if found {
			msg.reply <- nil
		} else {
			msg.reply <- errors.New("peer not found")
		}
	case getOutboundGroup:
		count, ok := state.outboundGroups[msg.key]
		if ok {
			msg.reply <- count
		} else {
			msg.reply <- 0
		}
	// Request a list of the persistent (added) peers.
	case getAddedNodesMsg:
		// Respond with a slice of the relevant peers.
		peers := make([]*serverPeer, 0, len(state.persistentPeers))
		for _, sp := range state.persistentPeers {
			peers = append(peers, sp)
		}
		msg.reply <- peers
	case disconnectNodeMsg:
		// Check inbound peers. We pass a nil callback since we don't
		// require any additional actions on disconnect for inbound peers.
		found := disconnectPeer(state.inboundPeers, msg.cmp, nil)
		if found {
			msg.reply <- nil
			return
		}

		// Check outbound peers.
		found = disconnectPeer(state.outboundPeers, msg.cmp, func(sp *serverPeer) {
			// Keep group counts ok since we remove from
			// the list now.
			state.outboundGroups[addrmgr.GroupKey(sp.NA())]--
		})
		if found {
			// If there are multiple outbound connections to the same
			// ip:port, continue disconnecting them all until no such
			// peers are found.
			for found {
				found = disconnectPeer(state.outboundPeers, msg.cmp, func(sp *serverPeer) {
					state.outboundGroups[addrmgr.GroupKey(sp.NA())]--
				})
			}
			msg.reply <- nil
			return
		}

		msg.reply <- errors.New("peer not found")
	}
}

// disconnectPeer attempts to drop the connection of a targeted peer in the
// passed peer list. Targets are identified via usage of the passed
// `compareFunc`, which should return `true` if the passed peer is the target
// peer. This function returns true on success and false if the peer is unable
// to be located. If the peer is found, and the passed callback: `whenFound'
// isn't nil, we call it with the peer as the argument before it is removed
// from the peerList, and is disconnected from the server.
func disconnectPeer(peerList map[int32]*serverPeer, compareFunc func(*serverPeer) bool, whenFound func(*serverPeer)) bool {
	for addr, peer := range peerList {
		if compareFunc(peer) {
			if whenFound != nil {
				whenFound(peer)
			}

			// This is ok because we are not continuing
			// to iterate so won't corrupt the loop.
			delete(peerList, addr)
			peer.Disconnect()
			return true
		}
	}
	return false
}

// newPeerConfig returns the configuration for the given serverPeer.
func newPeerConfig(sp *serverPeer) *peer.Config {
	return &peer.Config{
		Listeners: peer.MessageListeners{
			OnVersion:      sp.OnVersion,
			OnVerAck:       sp.OnVerAck,
			OnMemPool:      sp.OnMemPool,
			OnTx:           sp.OnTx,
			OnBlock:        sp.OnBlock,
			OnUBlock:       sp.OnUBlock,
			OnInv:          sp.OnInv,
			OnHeaders:      sp.OnHeaders,
			OnGetData:      sp.OnGetData,
			OnGetBlocks:    sp.OnGetBlocks,
			OnGetUBlocks:   sp.OnGetUBlocks,
			OnGetHeaders:   sp.OnGetHeaders,
			OnGetCFilters:  sp.OnGetCFilters,
			OnGetCFHeaders: sp.OnGetCFHeaders,
			OnGetCFCheckpt: sp.OnGetCFCheckpt,
			OnFeeFilter:    sp.OnFeeFilter,
			OnFilterAdd:    sp.OnFilterAdd,
			OnFilterClear:  sp.OnFilterClear,
			OnFilterLoad:   sp.OnFilterLoad,
			OnGetAddr:      sp.OnGetAddr,
			OnAddr:         sp.OnAddr,
			OnRead:         sp.OnRead,
			OnWrite:        sp.OnWrite,
			OnNotFound:     sp.OnNotFound,

			// Note: The reference client currently bans peers that send alerts
			// not signed with its key.  We could verify against their key, but
			// since the reference client is currently unwilling to support
			// other implementations' alert messages, we will not relay theirs.
			OnAlert: nil,
		},
		NewestBlock:       sp.newestBlock,
		HostToNetAddress:  sp.server.addrManager.HostToNetAddress,
		Proxy:             cfg.Proxy,
		UserAgentName:     userAgentName,
		UserAgentVersion:  userAgentVersion,
		UserAgentComments: cfg.UserAgentComments,
		ChainParams:       sp.server.chainParams,
		Services:          sp.server.services,
		DisableRelayTx:    cfg.BlocksOnly,
		ProtocolVersion:   peer.MaxProtocolVersion,
		TrickleInterval:   cfg.TrickleInterval,
	}
}

// inboundPeerConnected is invoked by the connection manager when a new inbound
// connection is established.  It initializes a new inbound server peer
// instance, associates it with the connection, and starts a goroutine to wait
// for disconnection.
func (s *server) inboundPeerConnected(conn net.Conn) {
	sp := newServerPeer(s, false)
	sp.isWhitelisted = isWhitelisted(conn.RemoteAddr())
	sp.Peer = peer.NewInboundPeer(newPeerConfig(sp))
	sp.AssociateConnection(conn)
	go s.peerDoneHandler(sp)
}

// outboundPeerConnected is invoked by the connection manager when a new
// outbound connection is established.  It initializes a new outbound server
// peer instance, associates it with the relevant state such as the connection
// request instance and the connection itself, and finally notifies the address
// manager of the attempt.
func (s *server) outboundPeerConnected(c *connmgr.ConnReq, conn net.Conn) {
	sp := newServerPeer(s, c.Permanent)
	p, err := peer.NewOutboundPeer(newPeerConfig(sp), c.Addr.String())
	if err != nil {
		srvrLog.Debugf("Cannot create outbound peer %s: %v", c.Addr, err)
		if c.Permanent {
			s.connManager.Disconnect(c.ID())
		} else {
			s.connManager.Remove(c.ID())
			go s.connManager.NewConnReq()
		}
		return
	}
	sp.Peer = p
	sp.connReq = c
	sp.isWhitelisted = isWhitelisted(conn.RemoteAddr())
	sp.AssociateConnection(conn)
	go s.peerDoneHandler(sp)
}

// peerDoneHandler handles peer disconnects by notifiying the server that it's
// done along with other performing other desirable cleanup.
func (s *server) peerDoneHandler(sp *serverPeer) {
	sp.WaitForDisconnect()
	s.donePeers <- sp

	// Only tell sync manager we are gone if we ever told it we existed.
	if sp.VerAckReceived() {
		s.syncManager.DonePeer(sp.Peer)

		// Evict any remaining orphans that were sent by the peer.
		numEvicted := s.txMemPool.RemoveOrphansByTag(mempool.Tag(sp.ID()))
		if numEvicted > 0 {
			txmpLog.Debugf("Evicted %d %s from peer %v (id %d)",
				numEvicted, pickNoun(numEvicted, "orphan",
					"orphans"), sp, sp.ID())
		}
	}
	close(sp.quit)
}

// peerHandler is used to handle peer operations such as adding and removing
// peers to and from the server, banning peers, and broadcasting messages to
// peers.  It must be run in a goroutine.
func (s *server) peerHandler() {
	// Start the address manager and sync manager, both of which are needed
	// by peers.  This is done here since their lifecycle is closely tied
	// to this handler and rather than adding more channels to sychronize
	// things, it's easier and slightly faster to simply start and stop them
	// in this handler.
	s.addrManager.Start()
	s.syncManager.Start()

	srvrLog.Tracef("Starting peer handler")

	state := &peerState{
		inboundPeers:    make(map[int32]*serverPeer),
		persistentPeers: make(map[int32]*serverPeer),
		outboundPeers:   make(map[int32]*serverPeer),
		banned:          make(map[string]time.Time),
		outboundGroups:  make(map[string]int),
	}

	if !cfg.DisableDNSSeed {
		// Add peers discovered through DNS to the address manager.
		connmgr.SeedFromDNS(activeNetParams.Params, defaultRequiredServices,
			btcdLookup, func(addrs []*wire.NetAddress) {
				// Bitcoind uses a lookup of the dns seeder here. This
				// is rather strange since the values looked up by the
				// DNS seed lookups will vary quite a lot.
				// to replicate this behaviour we put all addresses as
				// having come from the first one.
				s.addrManager.AddAddresses(addrs, addrs[0])
			})
	}
	go s.connManager.Start()

out:
	for {
		select {
		// New peers connected to the server.
		case p := <-s.newPeers:
			s.handleAddPeerMsg(state, p)

		// Disconnected peers.
		case p := <-s.donePeers:
			s.handleDonePeerMsg(state, p)

		// Block accepted in mainchain or orphan, update peer height.
		case umsg := <-s.peerHeightsUpdate:
			s.handleUpdatePeerHeights(state, umsg)

		// Peer to ban.
		case p := <-s.banPeers:
			s.handleBanPeerMsg(state, p)

		// New inventory to potentially be relayed to other peers.
		case invMsg := <-s.relayInv:
			s.handleRelayInvMsg(state, invMsg)

		// Message to broadcast to all connected peers except those
		// which are excluded by the message.
		case bmsg := <-s.broadcast:
			s.handleBroadcastMsg(state, &bmsg)

		case qmsg := <-s.query:
			s.handleQuery(state, qmsg)

		case <-s.quit:
			// Disconnect all peers on server shutdown.
			state.forAllPeers(func(sp *serverPeer) {
				srvrLog.Tracef("Shutdown peer %s", sp)
				sp.Disconnect()
			})
			break out
		}
	}

	s.connManager.Stop()
	s.syncManager.Stop()
	s.addrManager.Stop()

	// Drain channels before exiting so nothing is left waiting around
	// to send.
cleanup:
	for {
		select {
		case <-s.newPeers:
		case <-s.donePeers:
		case <-s.peerHeightsUpdate:
		case <-s.relayInv:
		case <-s.broadcast:
		case <-s.query:
		default:
			break cleanup
		}
	}
	s.wg.Done()
	srvrLog.Tracef("Peer handler done")
}

// AddPeer adds a new peer that has already been connected to the server.
func (s *server) AddPeer(sp *serverPeer) {
	s.newPeers <- sp
}

// BanPeer bans a peer that has already been connected to the server by ip.
func (s *server) BanPeer(sp *serverPeer) {
	s.banPeers <- sp
}

// RelayInventory relays the passed inventory vector to all connected peers
// that are not already known to have it.
func (s *server) RelayInventory(invVect *wire.InvVect, data interface{}) {
	s.relayInv <- relayMsg{invVect: invVect, data: data}
}

// BroadcastMessage sends msg to all peers currently connected to the server
// except those in the passed peers to exclude.
func (s *server) BroadcastMessage(msg wire.Message, exclPeers ...*serverPeer) {
	// XXX: Need to determine if this is an alert that has already been
	// broadcast and refrain from broadcasting again.
	bmsg := broadcastMsg{message: msg, excludePeers: exclPeers}
	s.broadcast <- bmsg
}

// ConnectedCount returns the number of currently connected peers.
func (s *server) ConnectedCount() int32 {
	replyChan := make(chan int32)

	s.query <- getConnCountMsg{reply: replyChan}

	return <-replyChan
}

// OutboundGroupCount returns the number of peers connected to the given
// outbound group key.
func (s *server) OutboundGroupCount(key string) int {
	replyChan := make(chan int)
	s.query <- getOutboundGroup{key: key, reply: replyChan}
	return <-replyChan
}

// AddBytesSent adds the passed number of bytes to the total bytes sent counter
// for the server.  It is safe for concurrent access.
func (s *server) AddBytesSent(bytesSent uint64) {
	atomic.AddUint64(&s.bytesSent, bytesSent)
}

// AddBytesReceived adds the passed number of bytes to the total bytes received
// counter for the server.  It is safe for concurrent access.
func (s *server) AddBytesReceived(bytesReceived uint64) {
	atomic.AddUint64(&s.bytesReceived, bytesReceived)
}

// NetTotals returns the sum of all bytes received and sent across the network
// for all peers.  It is safe for concurrent access.
func (s *server) NetTotals() (uint64, uint64) {
	return atomic.LoadUint64(&s.bytesReceived),
		atomic.LoadUint64(&s.bytesSent)
}

// UpdatePeerHeights updates the heights of all peers who have have announced
// the latest connected main chain block, or a recognized orphan. These height
// updates allow us to dynamically refresh peer heights, ensuring sync peer
// selection has access to the latest block heights for each peer.
func (s *server) UpdatePeerHeights(latestBlkHash *chainhash.Hash, latestHeight int32, updateSource *peer.Peer) {
	s.peerHeightsUpdate <- updatePeerHeightsMsg{
		newHash:    latestBlkHash,
		newHeight:  latestHeight,
		originPeer: updateSource,
	}
}

// rebroadcastHandler keeps track of user submitted inventories that we have
// sent out but have not yet made it into a block. We periodically rebroadcast
// them in case our peers restarted or otherwise lost track of them.
func (s *server) rebroadcastHandler() {
	// Wait 5 min before first tx rebroadcast.
	timer := time.NewTimer(5 * time.Minute)
	pendingInvs := make(map[wire.InvVect]interface{})

out:
	for {
		select {
		case riv := <-s.modifyRebroadcastInv:
			switch msg := riv.(type) {
			// Incoming InvVects are added to our map of RPC txs.
			case broadcastInventoryAdd:
				pendingInvs[*msg.invVect] = msg.data

			// When an InvVect has been added to a block, we can
			// now remove it, if it was present.
			case broadcastInventoryDel:
				delete(pendingInvs, *msg)
			}

		case <-timer.C:
			// Any inventory we have has not made it into a block
			// yet. We periodically resubmit them until they have.
			for iv, data := range pendingInvs {
				ivCopy := iv
				s.RelayInventory(&ivCopy, data)
			}

			// Process at a random time up to 30mins (in seconds)
			// in the future.
			timer.Reset(time.Second *
				time.Duration(randomUint16Number(1800)))

		case <-s.quit:
			break out
		}
	}

	timer.Stop()

	// Drain channels before exiting so nothing is left waiting around
	// to send.
cleanup:
	for {
		select {
		case <-s.modifyRebroadcastInv:
		default:
			break cleanup
		}
	}
	s.wg.Done()
}

// Start begins accepting connections from peers.
func (s *server) Start() {
	// Already started?
	if atomic.AddInt32(&s.started, 1) != 1 {
		return
	}

	srvrLog.Trace("Starting server")

	// Server startup time. Used for the uptime command for uptime calculation.
	s.startupTime = time.Now().Unix()

	// Start the peer handler which in turn starts the address and block
	// managers.
	s.wg.Add(1)
	go s.peerHandler()

	if s.nat != nil {
		s.wg.Add(1)
		go s.upnpUpdateThread()
	}

	if !cfg.DisableRPC {
		s.wg.Add(1)

		// Start the rebroadcastHandler, which ensures user tx received by
		// the RPC server are rebroadcast until being included in a block.
		go s.rebroadcastHandler()

		s.rpcServer.Start()
	}

	// Start the CPU miner if generation is enabled.
	if cfg.Generate {
		s.cpuMiner.Start()
	}
}

// Stop gracefully shuts down the server by stopping and disconnecting all
// peers and the main listener.
func (s *server) Stop() error {
	// Make sure this only happens once.
	if atomic.AddInt32(&s.shutdown, 1) != 1 {
		srvrLog.Infof("Server is already in the process of shutting down")
		return nil
	}

	srvrLog.Warnf("Server shutting down")

	// Stop the CPU miner if needed
	s.cpuMiner.Stop()

	// Shutdown the RPC server if it's not disabled.
	if !cfg.DisableRPC {
		s.rpcServer.Stop()
	}

	// Save fee estimator state in the database.
	s.db.Update(func(tx database.Tx) error {
		metadata := tx.Metadata()
		metadata.Put(mempool.EstimateFeeDatabaseKey, s.feeEstimator.Save())

		return nil
	})

	// Signal the remaining goroutines to quit.
	close(s.quit)
	return nil
}

// WaitForShutdown blocks until the main listener and peer handlers are stopped.
func (s *server) WaitForShutdown() {
	s.wg.Wait()
}

// ScheduleShutdown schedules a server shutdown after the specified duration.
// It also dynamically adjusts how often to warn the server is going down based
// on remaining duration.
func (s *server) ScheduleShutdown(duration time.Duration) {
	// Don't schedule shutdown more than once.
	if atomic.AddInt32(&s.shutdownSched, 1) != 1 {
		return
	}
	srvrLog.Warnf("Server shutdown in %v", duration)
	go func() {
		remaining := duration
		tickDuration := dynamicTickDuration(remaining)
		done := time.After(remaining)
		ticker := time.NewTicker(tickDuration)
	out:
		for {
			select {
			case <-done:
				ticker.Stop()
				s.Stop()
				break out
			case <-ticker.C:
				remaining = remaining - tickDuration
				if remaining < time.Second {
					continue
				}

				// Change tick duration dynamically based on remaining time.
				newDuration := dynamicTickDuration(remaining)
				if tickDuration != newDuration {
					tickDuration = newDuration
					ticker.Stop()
					ticker = time.NewTicker(tickDuration)
				}
				srvrLog.Warnf("Server shutdown in %v", remaining)
			}
		}
	}()
}

// parseListeners determines whether each listen address is IPv4 and IPv6 and
// returns a slice of appropriate net.Addrs to listen on with TCP. It also
// properly detects addresses which apply to "all interfaces" and adds the
// address as both IPv4 and IPv6.
func parseListeners(addrs []string) ([]net.Addr, error) {
	netAddrs := make([]net.Addr, 0, len(addrs)*2)
	for _, addr := range addrs {
		host, _, err := net.SplitHostPort(addr)
		if err != nil {
			// Shouldn't happen due to already being normalized.
			return nil, err
		}

		// Empty host or host of * on plan9 is both IPv4 and IPv6.
		if host == "" || (host == "*" && runtime.GOOS == "plan9") {
			netAddrs = append(netAddrs, simpleAddr{net: "tcp4", addr: addr})
			netAddrs = append(netAddrs, simpleAddr{net: "tcp6", addr: addr})
			continue
		}

		// Strip IPv6 zone id if present since net.ParseIP does not
		// handle it.
		zoneIndex := strings.LastIndex(host, "%")
		if zoneIndex > 0 {
			host = host[:zoneIndex]
		}

		// Parse the IP.
		ip := net.ParseIP(host)
		if ip == nil {
			return nil, fmt.Errorf("'%s' is not a valid IP address", host)
		}

		// To4 returns nil when the IP is not an IPv4 address, so use
		// this determine the address type.
		if ip.To4() == nil {
			netAddrs = append(netAddrs, simpleAddr{net: "tcp6", addr: addr})
		} else {
			netAddrs = append(netAddrs, simpleAddr{net: "tcp4", addr: addr})
		}
	}
	return netAddrs, nil
}

func (s *server) upnpUpdateThread() {
	// Go off immediately to prevent code duplication, thereafter we renew
	// lease every 15 minutes.
	timer := time.NewTimer(0 * time.Second)
	lport, _ := strconv.ParseInt(activeNetParams.DefaultPort, 10, 16)
	first := true
out:
	for {
		select {
		case <-timer.C:
			// TODO: pick external port  more cleverly
			// TODO: know which ports we are listening to on an external net.
			// TODO: if specific listen port doesn't work then ask for wildcard
			// listen port?
			// XXX this assumes timeout is in seconds.
			listenPort, err := s.nat.AddPortMapping("tcp", int(lport), int(lport),
				"btcd listen port", 20*60)
			if err != nil {
				srvrLog.Warnf("can't add UPnP port mapping: %v", err)
			}
			if first && err == nil {
				// TODO: look this up periodically to see if upnp domain changed
				// and so did ip.
				externalip, err := s.nat.GetExternalAddress()
				if err != nil {
					srvrLog.Warnf("UPnP can't get external address: %v", err)
					continue out
				}
				na := wire.NewNetAddressIPPort(externalip, uint16(listenPort),
					s.services)
				err = s.addrManager.AddLocalAddress(na, addrmgr.UpnpPrio)
				if err != nil {
					// XXX DeletePortMapping?
				}
				srvrLog.Warnf("Successfully bound via UPnP to %s", addrmgr.NetAddressKey(na))
				first = false
			}
			timer.Reset(time.Minute * 15)
		case <-s.quit:
			break out
		}
	}

	timer.Stop()

	if err := s.nat.DeletePortMapping("tcp", int(lport), int(lport)); err != nil {
		srvrLog.Warnf("unable to remove UPnP port mapping: %v", err)
	} else {
		srvrLog.Debugf("successfully disestablished UPnP port mapping")
	}

	s.wg.Done()
}

// setupRPCListeners returns a slice of listeners that are configured for use
// with the RPC server depending on the configuration settings for listen
// addresses and TLS.
func setupRPCListeners() ([]net.Listener, error) {
	// Setup TLS if not disabled.
	listenFunc := net.Listen
	if !cfg.DisableTLS {
		// Generate the TLS cert and key file if both don't already
		// exist.
		if !fileExists(cfg.RPCKey) && !fileExists(cfg.RPCCert) {
			err := genCertPair(cfg.RPCCert, cfg.RPCKey)
			if err != nil {
				return nil, err
			}
		}
		keypair, err := tls.LoadX509KeyPair(cfg.RPCCert, cfg.RPCKey)
		if err != nil {
			return nil, err
		}

		tlsConfig := tls.Config{
			Certificates: []tls.Certificate{keypair},
			MinVersion:   tls.VersionTLS12,
		}

		// Change the standard net.Listen function to the tls one.
		listenFunc = func(net string, laddr string) (net.Listener, error) {
			return tls.Listen(net, laddr, &tlsConfig)
		}
	}

	netAddrs, err := parseListeners(cfg.RPCListeners)
	if err != nil {
		return nil, err
	}

	listeners := make([]net.Listener, 0, len(netAddrs))
	for _, addr := range netAddrs {
		listener, err := listenFunc(addr.Network(), addr.String())
		if err != nil {
			rpcsLog.Warnf("Can't listen on %s: %v", addr, err)
			continue
		}
		listeners = append(listeners, listener)
	}

	return listeners, nil
}

// newServer returns a new btcd server configured to listen on addr for the
// bitcoin network type specified by chainParams.  Use start to begin accepting
// connections from peers.
func newServer(listenAddrs, agentBlacklist, agentWhitelist []string,
	db database.DB, chainParams *chaincfg.Params,
	interrupt <-chan struct{}) (*server, error) {

	services := defaultServices
	if cfg.NoPeerBloomFilters {
		services &^= wire.SFNodeBloom
	}
	// Don't serve cfilters by default for utreexo
	// NOTE remove for PR
	services &^= wire.SFNodeCF
	services &^= wire.SFNodeBloom
	services &^= wire.SFNodeNetwork

	if cfg.Utreexo {
		indxLog.Info("set utreexo bridge service")
		services |= wire.SFNodeUtreexo
	}
	if cfg.UtreexoCSN {
		indxLog.Info("set utreexoCSN")
		services |= wire.SFNodeUtreexoCSN
	}

	amgr := addrmgr.New(cfg.DataDir, btcdLookup)

	var listeners []net.Listener
	var nat NAT
	if !cfg.DisableListen {
		var err error
		listeners, nat, err = initListeners(amgr, listenAddrs, services)
		if err != nil {
			return nil, err
		}
		if len(listeners) == 0 {
			return nil, errors.New("no valid listen address")
		}
	}

	if len(agentBlacklist) > 0 {
		srvrLog.Infof("User-agent blacklist %s", agentBlacklist)
	}
	if len(agentWhitelist) > 0 {
		srvrLog.Infof("User-agent whitelist %s", agentWhitelist)
	}

	s := server{
		chainParams:          chainParams,
		addrManager:          amgr,
		newPeers:             make(chan *serverPeer, cfg.MaxPeers),
		donePeers:            make(chan *serverPeer, cfg.MaxPeers),
		banPeers:             make(chan *serverPeer, cfg.MaxPeers),
		query:                make(chan interface{}),
		relayInv:             make(chan relayMsg, cfg.MaxPeers),
		broadcast:            make(chan broadcastMsg, cfg.MaxPeers),
		quit:                 make(chan struct{}),
		modifyRebroadcastInv: make(chan interface{}),
		peerHeightsUpdate:    make(chan updatePeerHeightsMsg),
		nat:                  nat,
		db:                   db,
		timeSource:           blockchain.NewMedianTime(),
		services:             services,
		sigCache:             txscript.NewSigCache(cfg.SigCacheMaxSize),
		hashCache:            txscript.NewHashCache(cfg.SigCacheMaxSize),
		cfCheckptCaches:      make(map[wire.FilterType][]cfHeaderKV),
		agentBlacklist:       agentBlacklist,
		agentWhitelist:       agentWhitelist,
	}

	// Create the transaction and address indexes if needed.
	//
	// CAUTION: the txindex needs to be first in the indexes array because
	// the addrindex uses data from the txindex during catchup.  If the
	// addrindex is run first, it may not have the transactions from the
	// current block indexed.
	var indexes []indexers.Indexer
	if cfg.TxIndex || cfg.AddrIndex {
		// Enable transaction index if address index is enabled since it
		// requires it.
		if !cfg.TxIndex {
			indxLog.Infof("Transaction index enabled because it " +
				"is required by the address index")
			cfg.TxIndex = true
		} else {
			indxLog.Info("Transaction index is enabled")
		}

		s.txIndex = indexers.NewTxIndex(db)
		indexes = append(indexes, s.txIndex)
	}
	if cfg.AddrIndex {
		indxLog.Info("Address index is enabled")
		s.addrIndex = indexers.NewAddrIndex(db, chainParams)
		indexes = append(indexes, s.addrIndex)
	}
	// Don't serve cfilters by default for utreexo
	// NOTE remove for PR
	if false {
		indxLog.Info("Committed filter index is enabled")
		s.cfIndex = indexers.NewCfIndex(db, chainParams)
		indexes = append(indexes, s.cfIndex)
	}

	// Create an index manager if any of the optional indexes are enabled.
	var indexManager blockchain.IndexManager
	if len(indexes) > 0 {
		indexManager = indexers.NewManager(db, indexes)
	}

	// Merge given checkpoints with the default ones unless they are disabled.
	var checkpoints []chaincfg.Checkpoint
	if !cfg.DisableCheckpoints {
		checkpoints = mergeCheckpoints(s.chainParams.Checkpoints, cfg.addCheckpoints)
	}

	// Create a new block chain instance with the appropriate configuration.
	var err error
	s.chain, err = blockchain.New(&blockchain.Config{
		DB:               s.db,
<<<<<<< HEAD
		UtxoCacheMaxSize: uint64(cfg.UtxoCacheMaxSizeMiB) * 1024 * 1024,
=======
>>>>>>> 359f1ee1
		Interrupt:        interrupt,
		ChainParams:      s.chainParams,
		Checkpoints:      checkpoints,
		TimeSource:       s.timeSource,
		SigCache:         s.sigCache,
		IndexManager:     indexManager,
		HashCache:        s.hashCache,
<<<<<<< HEAD
=======
		Utreexo:          cfg.Utreexo,
		UtreexoBSPath:    filepath.Join(cfg.DataDir, "bridge_data"),
		DataDir:          cfg.DataDir,
		UtreexoCSN:       cfg.UtreexoCSN,
		UtreexoLookAhead: cfg.UtreexoLookAhead,
		TTL:              cfg.TTL,
>>>>>>> 359f1ee1
	})
	if err != nil {
		return nil, err
	}

	// Search for a FeeEstimator state in the database. If none can be found
	// or if it cannot be loaded, create a new one.
	db.Update(func(tx database.Tx) error {
		metadata := tx.Metadata()
		feeEstimationData := metadata.Get(mempool.EstimateFeeDatabaseKey)
		if feeEstimationData != nil {
			// delete it from the database so that we don't try to restore the
			// same thing again somehow.
			metadata.Delete(mempool.EstimateFeeDatabaseKey)

			// If there is an error, log it and make a new fee estimator.
			var err error
			s.feeEstimator, err = mempool.RestoreFeeEstimator(feeEstimationData)

			if err != nil {
				peerLog.Errorf("Failed to restore fee estimator %v", err)
			}
		}

		return nil
	})

	// If no feeEstimator has been found, or if the one that has been found
	// is behind somehow, create a new one and start over.
	if s.feeEstimator == nil || s.feeEstimator.LastKnownHeight() != s.chain.BestSnapshot().Height {
		s.feeEstimator = mempool.NewFeeEstimator(
			mempool.DefaultEstimateFeeMaxRollback,
			mempool.DefaultEstimateFeeMinRegisteredBlocks)
	}

	txC := mempool.Config{
		Policy: mempool.Policy{
			DisableRelayPriority: cfg.NoRelayPriority,
			AcceptNonStd:         cfg.RelayNonStd,
			FreeTxRelayLimit:     cfg.FreeTxRelayLimit,
			MaxOrphanTxs:         cfg.MaxOrphanTxs,
			MaxOrphanTxSize:      defaultMaxOrphanTxSize,
			MaxSigOpCostPerTx:    blockchain.MaxBlockSigOpsCost / 4,
			MinRelayTxFee:        cfg.minRelayTxFee,
			MaxTxVersion:         2,
			RejectReplacement:    cfg.RejectReplacement,
		},
		ChainParams:    chainParams,
		FetchUtxoView:  s.chain.FetchUtxoView,
		BestHeight:     func() int32 { return s.chain.BestSnapshot().Height },
		MedianTimePast: func() time.Time { return s.chain.BestSnapshot().MedianTime },
		CalcSequenceLock: func(tx *btcutil.Tx, view *blockchain.UtxoViewpoint) (*blockchain.SequenceLock, error) {
			return s.chain.CalcSequenceLock(tx, view, true)
		},
		IsDeploymentActive: s.chain.IsDeploymentActive,
		SigCache:           s.sigCache,
		HashCache:          s.hashCache,
		AddrIndex:          s.addrIndex,
		FeeEstimator:       s.feeEstimator,
	}
	s.txMemPool = mempool.New(&txC)

	s.syncManager, err = netsync.New(&netsync.Config{
		PeerNotifier:       &s,
		Chain:              s.chain,
		TxMemPool:          s.txMemPool,
		ChainParams:        s.chainParams,
		DisableCheckpoints: cfg.DisableCheckpoints,
		MaxPeers:           cfg.MaxPeers,
		UtreexoCSN:         cfg.UtreexoCSN,
		FeeEstimator:       s.feeEstimator,
	})
	if err != nil {
		return nil, err
	}

	// Create the mining policy and block template generator based on the
	// configuration options.
	//
	// NOTE: The CPU miner relies on the mempool, so the mempool has to be
	// created before calling the function to create the CPU miner.
	policy := mining.Policy{
		BlockMinWeight:    cfg.BlockMinWeight,
		BlockMaxWeight:    cfg.BlockMaxWeight,
		BlockMinSize:      cfg.BlockMinSize,
		BlockMaxSize:      cfg.BlockMaxSize,
		BlockPrioritySize: cfg.BlockPrioritySize,
		TxMinFreeFee:      cfg.minRelayTxFee,
	}
	blockTemplateGenerator := mining.NewBlkTmplGenerator(&policy,
		s.chainParams, s.txMemPool, s.chain, s.timeSource,
		s.sigCache, s.hashCache)
	s.cpuMiner = cpuminer.New(&cpuminer.Config{
		ChainParams:            chainParams,
		BlockTemplateGenerator: blockTemplateGenerator,
		MiningAddrs:            cfg.miningAddrs,
		ProcessBlock:           s.syncManager.ProcessBlock,
		ConnectedCount:         s.ConnectedCount,
		IsCurrent:              s.syncManager.IsCurrent,
	})

	// Only setup a function to return new addresses to connect to when
	// not running in connect-only mode.  The simulation network is always
	// in connect-only mode since it is only intended to connect to
	// specified peers and actively avoid advertising and connecting to
	// discovered peers in order to prevent it from becoming a public test
	// network.
	var newAddressFunc func() (net.Addr, error)
	if !cfg.SimNet && len(cfg.ConnectPeers) == 0 {
		newAddressFunc = func() (net.Addr, error) {
			for tries := 0; tries < 100; tries++ {
				addr := s.addrManager.GetAddress()
				if addr == nil {
					break
				}

				// Address will not be invalid, local or unroutable
				// because addrmanager rejects those on addition.
				// Just check that we don't already have an address
				// in the same group so that we are not connecting
				// to the same network segment at the expense of
				// others.
				key := addrmgr.GroupKey(addr.NetAddress())
				if s.OutboundGroupCount(key) != 0 {
					continue
				}

				// only allow recent nodes (10mins) after we failed 30
				// times
				if tries < 30 && time.Since(addr.LastAttempt()) < 10*time.Minute {
					continue
				}

				// allow nondefault ports after 50 failed tries.
				if tries < 50 && fmt.Sprintf("%d", addr.NetAddress().Port) !=
					activeNetParams.DefaultPort {
					continue
				}

				// Mark an attempt for the valid address.
				s.addrManager.Attempt(addr.NetAddress())

				addrString := addrmgr.NetAddressKey(addr.NetAddress())
				return addrStringToNetAddr(addrString)
			}

			return nil, errors.New("no valid connect address")
		}
	}

	// Create a connection manager.
	targetOutbound := defaultTargetOutbound
	if cfg.MaxPeers < targetOutbound {
		targetOutbound = cfg.MaxPeers
	}
	cmgr, err := connmgr.New(&connmgr.Config{
		Listeners:      listeners,
		OnAccept:       s.inboundPeerConnected,
		RetryDuration:  connectionRetryInterval,
		TargetOutbound: uint32(targetOutbound),
		Dial:           btcdDial,
		OnConnection:   s.outboundPeerConnected,
		GetNewAddress:  newAddressFunc,
	})
	if err != nil {
		return nil, err
	}
	s.connManager = cmgr

	// Start up persistent peers.
	permanentPeers := cfg.ConnectPeers
	if len(permanentPeers) == 0 {
		permanentPeers = cfg.AddPeers
	}
	for _, addr := range permanentPeers {
		netAddr, err := addrStringToNetAddr(addr)
		if err != nil {
			return nil, err
		}

		go s.connManager.Connect(&connmgr.ConnReq{
			Addr:      netAddr,
			Permanent: true,
		})
	}

	if !cfg.DisableRPC {
		// Setup listeners for the configured RPC listen addresses and
		// TLS settings.
		rpcListeners, err := setupRPCListeners()
		if err != nil {
			return nil, err
		}
		if len(rpcListeners) == 0 {
			return nil, errors.New("RPCS: No valid listen address")
		}

		s.rpcServer, err = newRPCServer(&rpcserverConfig{
			Listeners:    rpcListeners,
			StartupTime:  s.startupTime,
			ConnMgr:      &rpcConnManager{&s},
			SyncMgr:      &rpcSyncMgr{&s, s.syncManager},
			TimeSource:   s.timeSource,
			Chain:        s.chain,
			ChainParams:  chainParams,
			DB:           db,
			TxMemPool:    s.txMemPool,
			Generator:    blockTemplateGenerator,
			CPUMiner:     s.cpuMiner,
			TxIndex:      s.txIndex,
			AddrIndex:    s.addrIndex,
			CfIndex:      s.cfIndex,
			FeeEstimator: s.feeEstimator,
			UtreexoCSN:   cfg.UtreexoCSN,
		})
		if err != nil {
			return nil, err
		}

		// Signal process shutdown when the RPC server requests it.
		go func() {
			<-s.rpcServer.RequestedProcessShutdown()
			shutdownRequestChannel <- struct{}{}
		}()
	}

	return &s, nil
}

// initListeners initializes the configured net listeners and adds any bound
// addresses to the address manager. Returns the listeners and a NAT interface,
// which is non-nil if UPnP is in use.
func initListeners(amgr *addrmgr.AddrManager, listenAddrs []string, services wire.ServiceFlag) ([]net.Listener, NAT, error) {
	// Listen for TCP connections at the configured addresses
	netAddrs, err := parseListeners(listenAddrs)
	if err != nil {
		return nil, nil, err
	}

	listeners := make([]net.Listener, 0, len(netAddrs))
	for _, addr := range netAddrs {
		listener, err := net.Listen(addr.Network(), addr.String())
		if err != nil {
			srvrLog.Warnf("Can't listen on %s: %v", addr, err)
			continue
		}
		listeners = append(listeners, listener)
	}

	var nat NAT
	if len(cfg.ExternalIPs) != 0 {
		defaultPort, err := strconv.ParseUint(activeNetParams.DefaultPort, 10, 16)
		if err != nil {
			srvrLog.Errorf("Can not parse default port %s for active chain: %v",
				activeNetParams.DefaultPort, err)
			return nil, nil, err
		}

		for _, sip := range cfg.ExternalIPs {
			eport := uint16(defaultPort)
			host, portstr, err := net.SplitHostPort(sip)
			if err != nil {
				// no port, use default.
				host = sip
			} else {
				port, err := strconv.ParseUint(portstr, 10, 16)
				if err != nil {
					srvrLog.Warnf("Can not parse port from %s for "+
						"externalip: %v", sip, err)
					continue
				}
				eport = uint16(port)
			}
			na, err := amgr.HostToNetAddress(host, eport, services)
			if err != nil {
				srvrLog.Warnf("Not adding %s as externalip: %v", sip, err)
				continue
			}

			err = amgr.AddLocalAddress(na, addrmgr.ManualPrio)
			if err != nil {
				amgrLog.Warnf("Skipping specified external IP: %v", err)
			}
		}
	} else {
		if cfg.Upnp {
			var err error
			nat, err = Discover()
			if err != nil {
				srvrLog.Warnf("Can't discover upnp: %v", err)
			}
			// nil nat here is fine, just means no upnp on network.
		}

		// Add bound addresses to address manager to be advertised to peers.
		for _, listener := range listeners {
			addr := listener.Addr().String()
			err := addLocalAddress(amgr, addr, services)
			if err != nil {
				amgrLog.Warnf("Skipping bound address %s: %v", addr, err)
			}
		}
	}

	return listeners, nat, nil
}

// addrStringToNetAddr takes an address in the form of 'host:port' and returns
// a net.Addr which maps to the original address with any host names resolved
// to IP addresses.  It also handles tor addresses properly by returning a
// net.Addr that encapsulates the address.
func addrStringToNetAddr(addr string) (net.Addr, error) {
	host, strPort, err := net.SplitHostPort(addr)
	if err != nil {
		return nil, err
	}

	port, err := strconv.Atoi(strPort)
	if err != nil {
		return nil, err
	}

	// Skip if host is already an IP address.
	if ip := net.ParseIP(host); ip != nil {
		return &net.TCPAddr{
			IP:   ip,
			Port: port,
		}, nil
	}

	// Tor addresses cannot be resolved to an IP, so just return an onion
	// address instead.
	if strings.HasSuffix(host, ".onion") {
		if cfg.NoOnion {
			return nil, errors.New("tor has been disabled")
		}

		return &onionAddr{addr: addr}, nil
	}

	// Attempt to look up an IP address associated with the parsed host.
	ips, err := btcdLookup(host)
	if err != nil {
		return nil, err
	}
	if len(ips) == 0 {
		return nil, fmt.Errorf("no addresses found for %s", host)
	}

	return &net.TCPAddr{
		IP:   ips[0],
		Port: port,
	}, nil
}

// addLocalAddress adds an address that this node is listening on to the
// address manager so that it may be relayed to peers.
func addLocalAddress(addrMgr *addrmgr.AddrManager, addr string, services wire.ServiceFlag) error {
	host, portStr, err := net.SplitHostPort(addr)
	if err != nil {
		return err
	}
	port, err := strconv.ParseUint(portStr, 10, 16)
	if err != nil {
		return err
	}

	if ip := net.ParseIP(host); ip != nil && ip.IsUnspecified() {
		// If bound to unspecified address, advertise all local interfaces
		addrs, err := net.InterfaceAddrs()
		if err != nil {
			return err
		}

		for _, addr := range addrs {
			ifaceIP, _, err := net.ParseCIDR(addr.String())
			if err != nil {
				continue
			}

			// If bound to 0.0.0.0, do not add IPv6 interfaces and if bound to
			// ::, do not add IPv4 interfaces.
			if (ip.To4() == nil) != (ifaceIP.To4() == nil) {
				continue
			}

			netAddr := wire.NewNetAddressIPPort(ifaceIP, uint16(port), services)
			addrMgr.AddLocalAddress(netAddr, addrmgr.BoundPrio)
		}
	} else {
		netAddr, err := addrMgr.HostToNetAddress(host, uint16(port), services)
		if err != nil {
			return err
		}

		addrMgr.AddLocalAddress(netAddr, addrmgr.BoundPrio)
	}

	return nil
}

// dynamicTickDuration is a convenience function used to dynamically choose a
// tick duration based on remaining time.  It is primarily used during
// server shutdown to make shutdown warnings more frequent as the shutdown time
// approaches.
func dynamicTickDuration(remaining time.Duration) time.Duration {
	switch {
	case remaining <= time.Second*5:
		return time.Second
	case remaining <= time.Second*15:
		return time.Second * 5
	case remaining <= time.Minute:
		return time.Second * 15
	case remaining <= time.Minute*5:
		return time.Minute
	case remaining <= time.Minute*15:
		return time.Minute * 5
	case remaining <= time.Hour:
		return time.Minute * 15
	}
	return time.Hour
}

// isWhitelisted returns whether the IP address is included in the whitelisted
// networks and IPs.
func isWhitelisted(addr net.Addr) bool {
	if len(cfg.whitelists) == 0 {
		return false
	}

	host, _, err := net.SplitHostPort(addr.String())
	if err != nil {
		srvrLog.Warnf("Unable to SplitHostPort on '%s': %v", addr, err)
		return false
	}
	ip := net.ParseIP(host)
	if ip == nil {
		srvrLog.Warnf("Unable to parse IP '%s'", addr)
		return false
	}

	for _, ipnet := range cfg.whitelists {
		if ipnet.Contains(ip) {
			return true
		}
	}
	return false
}

// checkpointSorter implements sort.Interface to allow a slice of checkpoints to
// be sorted.
type checkpointSorter []chaincfg.Checkpoint

// Len returns the number of checkpoints in the slice.  It is part of the
// sort.Interface implementation.
func (s checkpointSorter) Len() int {
	return len(s)
}

// Swap swaps the checkpoints at the passed indices.  It is part of the
// sort.Interface implementation.
func (s checkpointSorter) Swap(i, j int) {
	s[i], s[j] = s[j], s[i]
}

// Less returns whether the checkpoint with index i should sort before the
// checkpoint with index j.  It is part of the sort.Interface implementation.
func (s checkpointSorter) Less(i, j int) bool {
	return s[i].Height < s[j].Height
}

// mergeCheckpoints returns two slices of checkpoints merged into one slice
// such that the checkpoints are sorted by height.  In the case the additional
// checkpoints contain a checkpoint with the same height as a checkpoint in the
// default checkpoints, the additional checkpoint will take precedence and
// overwrite the default one.
func mergeCheckpoints(defaultCheckpoints, additional []chaincfg.Checkpoint) []chaincfg.Checkpoint {
	// Create a map of the additional checkpoints to remove duplicates while
	// leaving the most recently-specified checkpoint.
	extra := make(map[int32]chaincfg.Checkpoint)
	for _, checkpoint := range additional {
		extra[checkpoint.Height] = checkpoint
	}

	// Add all default checkpoints that do not have an override in the
	// additional checkpoints.
	numDefault := len(defaultCheckpoints)
	checkpoints := make([]chaincfg.Checkpoint, 0, numDefault+len(extra))
	for _, checkpoint := range defaultCheckpoints {
		if _, exists := extra[checkpoint.Height]; !exists {
			checkpoints = append(checkpoints, checkpoint)
		}
	}

	// Append the additional checkpoints and return the sorted results.
	for _, checkpoint := range extra {
		checkpoints = append(checkpoints, checkpoint)
	}
	sort.Sort(checkpointSorter(checkpoints))
	return checkpoints
}

// HasUndesiredUserAgent determines whether the server should continue to pursue
// a connection with this peer based on its advertised user agent. It performs
// the following steps:
// 1) Reject the peer if it contains a blacklisted agent.
// 2) If no whitelist is provided, accept all user agents.
// 3) Accept the peer if it contains a whitelisted agent.
// 4) Reject all other peers.
func (sp *serverPeer) HasUndesiredUserAgent(blacklistedAgents,
	whitelistedAgents []string) bool {

	agent := sp.UserAgent()

	// First, if peer's user agent contains any blacklisted substring, we
	// will ignore the connection request.
	for _, blacklistedAgent := range blacklistedAgents {
		if strings.Contains(agent, blacklistedAgent) {
			srvrLog.Debugf("Ignoring peer %s, user agent "+
				"contains blacklisted user agent: %s", sp,
				agent)
			return true
		}
	}

	// If no whitelist is provided, we will accept all user agents.
	if len(whitelistedAgents) == 0 {
		return false
	}

	// Peer's user agent passed blacklist. Now check to see if it contains
	// one of our whitelisted user agents, if so accept.
	for _, whitelistedAgent := range whitelistedAgents {
		if strings.Contains(agent, whitelistedAgent) {
			return false
		}
	}

	// Otherwise, the peer's user agent was not included in our whitelist.
	// Ignore just in case it could stall the initial block download.
	srvrLog.Debugf("Ignoring peer %s, user agent: %s not found in "+
		"whitelist", sp, agent)

	return true
}<|MERGE_RESOLUTION|>--- conflicted
+++ resolved
@@ -2965,10 +2965,7 @@
 	var err error
 	s.chain, err = blockchain.New(&blockchain.Config{
 		DB:               s.db,
-<<<<<<< HEAD
 		UtxoCacheMaxSize: uint64(cfg.UtxoCacheMaxSizeMiB) * 1024 * 1024,
-=======
->>>>>>> 359f1ee1
 		Interrupt:        interrupt,
 		ChainParams:      s.chainParams,
 		Checkpoints:      checkpoints,
@@ -2976,15 +2973,12 @@
 		SigCache:         s.sigCache,
 		IndexManager:     indexManager,
 		HashCache:        s.hashCache,
-<<<<<<< HEAD
-=======
 		Utreexo:          cfg.Utreexo,
 		UtreexoBSPath:    filepath.Join(cfg.DataDir, "bridge_data"),
 		DataDir:          cfg.DataDir,
 		UtreexoCSN:       cfg.UtreexoCSN,
 		UtreexoLookAhead: cfg.UtreexoLookAhead,
 		TTL:              cfg.TTL,
->>>>>>> 359f1ee1
 	})
 	if err != nil {
 		return nil, err
