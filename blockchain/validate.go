--- conflicted
+++ resolved
@@ -1108,11 +1108,7 @@
 		// provably unspendable as available utxos.  Also, the passed
 		// spent txos slice is updated to contain an entry for each
 		// spent txout in the order each transaction spends them.
-<<<<<<< HEAD
-		err = connectTransaction(view, tx, node.height, stxos, false)
-=======
-		err = view.connectTransaction(tx, node.height, inskip, stxos)
->>>>>>> 359f1ee1
+		err = connectTransaction(view, tx, node.height, inskip, stxos, false)
 		if err != nil {
 			return err
 		}
@@ -1274,14 +1270,6 @@
 		return ruleError(ErrMissingTxOut, str)
 	}
 
-	// Ensure the view is for the node being checked.
-	parentHash := &ublock.MsgUBlock().MsgBlock.Header.PrevBlock
-	if !view.BestHash().IsEqual(parentHash) {
-		return AssertError(fmt.Sprintf("inconsistent view when "+
-			"checking block connection: best hash is %v instead "+
-			"of expected %v", view.BestHash(), parentHash))
-	}
-
 	// Check that the ublock txOuts are valid
 	err := b.utreexoViewpoint.Modify(ublock)
 	if err != nil {
@@ -1488,10 +1476,6 @@
 		}
 	}
 
-	// Update the best hash for view to include this block since all of its
-	// transactions have been connected.
-	view.SetBestHash(&node.hash)
-
 	return nil
 }
 
