// Copyright (c) 2015-2016 The btcsuite developers
// Use of this source code is governed by an ISC
// license that can be found in the LICENSE file.

package blockchain

import (
	"fmt"

	"github.com/btcsuite/btcd/chaincfg/chainhash"
	"github.com/btcsuite/btcd/txscript"
	"github.com/btcsuite/btcd/wire"
	"github.com/btcsuite/btcutil"
)

<<<<<<< HEAD
=======
// txoFlags is a bitmask defining additional information and state for a
// transaction output in a utxo view.
type txoFlags uint8

const (
	// tfCoinBase indicates that a txout was contained in a coinbase tx.
	tfCoinBase txoFlags = 1 << iota

	// tfSpent indicates that a txout is spent.
	tfSpent

	// tfModified indicates that a txout has been modified since it was
	// loaded.
	tfModified
)

const SSTxoIndexNA = -2

// UtxoEntry houses details about an individual transaction output in a utxo
// view such as whether or not it was contained in a coinbase tx, the height of
// the block that contains the tx, whether or not it is spent, its public key
// script, and how much it pays.
type UtxoEntry struct {
	// NOTE: Additions, deletions, or modifications to the order of the
	// definitions in this struct should not be changed without considering
	// how it affects alignment on 64-bit platforms.  The current order is
	// specifically crafted to result in minimal padding.  There will be a
	// lot of these in memory, so a few extra bytes of padding adds up.

	amount      int64
	pkScript    []byte // The public key script for the output.
	blockHeight int32  // Height of block containing tx.
	index       int16  // index of "spendable and not a same block spend" stxos

	// packedFlags contains additional info about output such as whether it
	// is a coinbase, whether it is spent, and whether it has been modified
	// since it was loaded.  This approach is used in order to reduce memory
	// usage since there will be a lot of these in memory.
	packedFlags txoFlags
}

// isModified returns whether or not the output has been modified since it was
// loaded.
func (entry *UtxoEntry) isModified() bool {
	return entry.packedFlags&tfModified == tfModified
}

// IsCoinBase returns whether or not the output was contained in a coinbase
// transaction.
func (entry *UtxoEntry) IsCoinBase() bool {
	return entry.packedFlags&tfCoinBase == tfCoinBase
}

// BlockHeight returns the height of the block containing the output.
func (entry *UtxoEntry) BlockHeight() int32 {
	return entry.blockHeight
}

// IsSpent returns whether or not the output has been spent based upon the
// current state of the unspent transaction output view it was obtained from.
func (entry *UtxoEntry) IsSpent() bool {
	return entry.packedFlags&tfSpent == tfSpent
}

// IsSpent returns whether or not the output has been spent based upon the
// current state of the unspent transaction output view it was obtained from.
func (entry *UtxoEntry) Index() int16 {
	return entry.index
}

// Spend marks the output as spent.  Spending an output that is already spent
// has no effect.
func (entry *UtxoEntry) Spend() {
	// Nothing to do if the output is already spent.
	if entry.IsSpent() {
		return
	}

	// Mark the output as spent and modified.
	entry.packedFlags |= tfSpent | tfModified
}

// Amount returns the amount of the output.
func (entry *UtxoEntry) Amount() int64 {
	return entry.amount
}

// PkScript returns the public key script for the output.
func (entry *UtxoEntry) PkScript() []byte {
	return entry.pkScript
}

// Clone returns a shallow copy of the utxo entry.
func (entry *UtxoEntry) Clone() *UtxoEntry {
	if entry == nil {
		return nil
	}

	return &UtxoEntry{
		amount:      entry.amount,
		pkScript:    entry.pkScript,
		blockHeight: entry.blockHeight,
		index:       entry.index,
		packedFlags: entry.packedFlags,
	}
}

// NewUtxoEntry returns a new UtxoEntry built from the arguments.
func NewUtxoEntry(
	txOut *wire.TxOut, blockHeight int32, isCoinbase bool) *UtxoEntry {
	var cbFlag txoFlags
	if isCoinbase {
		cbFlag |= tfCoinBase
	}

	return &UtxoEntry{
		amount:      txOut.Value,
		pkScript:    txOut.PkScript,
		blockHeight: blockHeight,
		index:       SSTxoIndexNA,
		packedFlags: cbFlag,
	}
}

>>>>>>> 359f1ee1
// UtxoViewpoint represents a view into the set of unspent transaction outputs
// from a specific point of view in the chain.  For example, it could be for
// the end of the main chain, some point in the history of the main chain, or
// down a side chain.
//
// The unspent outputs are needed by other transactions for things such as
// script validation and double spend prevention.
type UtxoViewpoint struct {
	entries  map[wire.OutPoint]*UtxoEntry
	bestHash chainhash.Hash

	// getEntryByHashSource is used to fulfill the method getEntryByHash, which
	// is only used for chains with a legacy database.
	getEntryByHashSource *utxoCache
}

// LookupEntry returns information about a given transaction output according to
// the current state of the view.  It will return nil if the passed output does
// not exist in the view or is otherwise not available such as when it has been
// disconnected during a reorg.
func (view *UtxoViewpoint) LookupEntry(outpoint wire.OutPoint) *UtxoEntry {
	return view.entries[outpoint]
}

//TODO(stevenroose) copy documentation.
// This method is part of the utxoView interface.
func (view *UtxoViewpoint) getEntry(outpoint wire.OutPoint) (*UtxoEntry, error) {
	return view.LookupEntry(outpoint), nil
}

//TODO(stevenroose) copy documentation.
// This method is part of the utxoView interface.
func (view *UtxoViewpoint) addEntry(outpoint wire.OutPoint, entry *UtxoEntry, overwrite bool) error {
	view.entries[outpoint] = entry
	return nil
}

func (view *UtxoViewpoint) spendEntry(outpoint wire.OutPoint, putIfNil *UtxoEntry) error {
	// If we don't have the entry yet, add it.
	entry, found := view.entries[outpoint]
	if !found {
		entry = putIfNil
		view.entries[outpoint] = entry
	}

	// Then mark it as spent.
	entry.Spend()
	return nil
}

// addTxOut adds the specified output to the view if it is not provably
// unspendable.  When the view already has an entry for the output, it will be
// marked unspent.  All fields will be updated for existing entries since it's
// possible it has changed during a reorg.
func (view *UtxoViewpoint) addTxOut(outpoint wire.OutPoint, txOut *btcutil.Txo, isCoinBase bool, blockHeight int32) {
	// Don't add provably unspendable outputs.
	if txscript.IsUnspendable(txOut.MsgTxo().PkScript) {
		return
	}

	// Update existing entries.  All fields are updated because it's
	// possible (although extremely unlikely) that the existing entry is
	// being replaced by a different transaction with the same hash.  This
	// is allowed so long as the previous transaction is fully spent.
	entry := view.LookupEntry(outpoint)
	if entry == nil {
		entry = new(UtxoEntry)
		view.entries[outpoint] = entry
	}

	entry.amount = txOut.MsgTxo().Value
	entry.pkScript = txOut.MsgTxo().PkScript
	entry.blockHeight = blockHeight
	entry.index = txOut.SIndex()
	entry.packedFlags = tfModified
	if isCoinBase {
		entry.packedFlags |= tfCoinBase
	}
}

// AddTxOut adds the specified output of the passed transaction to the view if
// it exists and is not provably unspendable.  When the view already has an
// entry for the output, it will be marked unspent.  All fields will be updated
// for existing entries since it's possible it has changed during a reorg.
func (view *UtxoViewpoint) AddTxOut(tx *btcutil.Tx, txOutIdx uint32, blockHeight int32) {
	// Can't add an output for an out of bounds index.
	if txOutIdx >= uint32(len(tx.MsgTx().TxOut)) {
		return
	}

	// Update existing entries.  All fields are updated because it's
	// possible (although extremely unlikely) that the existing entry is
	// being replaced by a different transaction with the same hash.  This
	// is allowed so long as the previous transaction is fully spent.
	prevOut := wire.OutPoint{Hash: *tx.Hash(), Index: txOutIdx}
	//txOut := tx.MsgTx().TxOut[txOutIdx]
	txOut := tx.Txos()[txOutIdx]
	view.addTxOut(prevOut, txOut, IsCoinBase(tx), blockHeight)
}

// AddTxOuts adds all outputs in the passed transaction which are not provably
// unspendable to the view.  When the view already has entries for any of the
// outputs, they are simply marked unspent.  All fields will be updated for
// existing entries since it's possible it has changed during a reorg.
func (view *UtxoViewpoint) AddTxOuts(tx *btcutil.Tx, blockHeight int32) {
	// Loop all of the transaction outputs and add those which are not
	// provably unspendable.
	isCoinBase := IsCoinBase(tx)
	prevOut := wire.OutPoint{Hash: *tx.Hash()}

	//for txOutIdx, txOut := range tx.MsgTx().TxOut {
	for txOutIdx, txOut := range tx.Txos() {
		// Update existing entries.  All fields are updated because it's
		// possible (although extremely unlikely) that the existing
		// entry is being replaced by a different transaction with the
		// same hash.  This is allowed so long as the previous
		// transaction is fully spent.
		prevOut.Index = uint32(txOutIdx)
		//fmt.Printf("prevout hash:%v sstxoindex:%v\n", prevOut.Hash, txOut.SIndex())
		view.addTxOut(prevOut, txOut, isCoinBase, blockHeight)
	}
}

// addInputUtxos adds the unspent transaction outputs for the inputs referenced
// by the transactions in the given block to the view.  In particular,
// referenced entries that are earlier in the block are added to the view and
// entries that are already in the view are not modified.
func (view *UtxoViewpoint) addInputUtxos(source utxoBatcher, block *btcutil.Block) error {
	// Build a map of in-flight transactions because some of the inputs in
	// this block could be referencing other transactions earlier in this
	// block which are not yet in the chain.
	txInFlight := map[chainhash.Hash]int{}
	transactions := block.Transactions()
	for i, tx := range transactions {
		txInFlight[*tx.Hash()] = i
	}

	// Loop through all of the transaction inputs (except for the coinbase
	// which has no inputs) collecting them into sets of what is needed and
	// what is already known (in-flight).
	entriesToFetch := make(map[wire.OutPoint]struct{})
	for i, tx := range transactions[1:] {
		for _, txIn := range tx.MsgTx().TxIn {
			// Don't do anything for entries that are already in the view.
			if _, ok := view.entries[txIn.PreviousOutPoint]; ok {
				continue
			}

			// It is acceptable for a transaction input to reference
			// the output of another transaction in this block only
			// if the referenced transaction comes before the
			// current one in this block.  Add the outputs of the
			// referenced transaction as available utxos when this
			// is the case.  Otherwise, the utxo details are still
			// needed.
			//
			// NOTE: The >= is correct here because i is one less
			// than the actual position of the transaction within
			// the block due to skipping the coinbase.
			originHash := &txIn.PreviousOutPoint.Hash
			if inFlightIndex, ok := txInFlight[*originHash]; ok &&
				i >= inFlightIndex {

				originTx := transactions[inFlightIndex]
				view.AddTxOuts(originTx, block.Height())
				continue
			}

			// Now that we know we know need to fetch this entry,
			// we'll mark it as something we need to retreive from
			// the UTXO view.
			entriesToFetch[txIn.PreviousOutPoint] = struct{}{}
		}
	}

	// Fetch the set of entries in batch from the inner utxo view so we can
	// populate this parent view.
	entries, err := source.getEntries(entriesToFetch)
	if err != nil {
		return err
	}

	// Finally, copy over the entries from the inner view into this main
	// view.
	for op, entry := range entries {
		view.entries[op] = entry.Clone()
	}

	return nil
}

// connectTransaction updates the view by adding all new utxos created by the
// passed transaction and marking all utxos that the transactions spend as
<<<<<<< HEAD
// spent.  In addition, when the 'stxos' argument is not nil, it will be
// updated to append an entry for each spent txout.  An error will be returned
// if the view does not contain the required utxos.  Set overwrite to true of
// new entries should be allowed to overwrite existing not-fully-spent entries.
func connectTransaction(view utxoView, tx *btcutil.Tx, blockHeight int32,
	stxos *[]SpentTxOut, overwrite bool) error {

	// Skip input processing when tx is coinbase.
	if !IsCoinBase(tx) {
		// Spend the referenced utxos by marking them spent in the view
		// and, if a slice was provided for the spent txout details,
		// append an entry to it.
		for _, txIn := range tx.MsgTx().TxIn {
			// Ensure the referenced utxo exists in the view.  This
			// should never happen unless there is a bug is
			// introduced in the code.
			entry, err := view.getEntry(txIn.PreviousOutPoint)
			if err != nil {
				return err
			}
			if entry == nil {
				return AssertError(fmt.Sprintf("view missing input %v",
					txIn.PreviousOutPoint))
			}

			// Only create the stxo details if requested.
			if stxos != nil {
				// Populate the stxo details using the utxo entry.
				var stxo = SpentTxOut{
					Amount:     entry.Amount(),
					PkScript:   entry.PkScript(),
					Height:     entry.BlockHeight(),
					IsCoinBase: entry.IsCoinBase(),
				}
				*stxos = append(*stxos, stxo)
			}

			// Mark the entry as spent.
			err = view.spendEntry(txIn.PreviousOutPoint, entry)
			if err != nil {
				return err
			}
		}
	}

	// Add the transaction's outputs as available utxos.
	isCoinBase := IsCoinBase(tx)
	prevOut := wire.OutPoint{Hash: *tx.Hash()}
	for txOutIdx, txOut := range tx.MsgTx().TxOut {
		prevOut.Index = uint32(txOutIdx)

		// Don't add provably unspendable outputs.
		if txscript.IsUnspendable(txOut.PkScript) {
			continue
		}

		// Create a new entry from the output.
		entry := &UtxoEntry{
			amount:      txOut.Value,
			pkScript:    txOut.PkScript,
			blockHeight: blockHeight,
			packedFlags: tfModified,
		}
		if isCoinBase {
			entry.packedFlags |= tfCoinBase
		}
		if !overwrite {
			// If overwrite is false (i.e. we are not replaying
			// blocks in recovery mode), this entry is fresh,
			// meaning it can be pruned when it gets spent before
			// the next flush.
			entry.packedFlags |= tfFresh
		}

		// Add entry to the view.
		if err := view.addEntry(prevOut, entry, overwrite); err != nil {
			return err
		}
=======
// spent.  In addition, when the 'stxos' argument is not nil, it will be updated
// to append an entry for each spent txout.  An error will be returned if the
// view does not contain the required utxos.
func (view *UtxoViewpoint) connectTransaction(tx *btcutil.Tx, blockHeight int32, inskip []uint32, stxos *[]SpentTxOut) error {
	// Coinbase transactions don't have any inputs to spend.
	if IsCoinBase(tx) {
		// Add the transaction's outputs as available utxos.
		view.AddTxOuts(tx, blockHeight)
		return nil
	}

	var sstxoIndex uint32
	// Spend the referenced utxos by marking them spent in the view and,
	// if a slice was provided for the spent txout details, append an entry
	// to it.
	for _, txIn := range tx.MsgTx().TxIn {
		// Ensure the referenced utxo exists in the view.  This should
		// never happen unless there is a bug is introduced in the code.
		entry := view.entries[txIn.PreviousOutPoint]
		if entry == nil {
			return AssertError(fmt.Sprintf("view missing input %v",
				txIn.PreviousOutPoint))
		}

		// Only create the stxo details if requested.
		if stxos != nil {
			var indexToPut int16
			if len(inskip) > 0 && sstxoIndex == inskip[0] {
				inskip = inskip[1:]
				indexToPut = SSTxoIndexNA
			}
			if txscript.IsUnspendable(entry.PkScript()) {
				indexToPut = SSTxoIndexNA
			}
			if indexToPut != SSTxoIndexNA {
				indexToPut = entry.Index()
			}
			// Populate the stxo details using the utxo entry.
			var stxo = SpentTxOut{
				Amount:     entry.Amount(),
				PkScript:   entry.PkScript(),
				Height:     entry.BlockHeight(),
				Index:      indexToPut,
				TTL:        blockHeight - entry.BlockHeight(),
				IsCoinBase: entry.IsCoinBase(),
			}
			*stxos = append(*stxos, stxo)
			if stxo.TTL != 0 {
				//fmt.Printf("txid:%v, vout:%v, createHeight:%v, spentHeight:%v, indexWithinBlock:%v ttl:%v\n",
				//txIn.PreviousOutPoint.Hash, txIn.PreviousOutPoint.Index, entry.BlockHeight(), blockHeight, stxo.Index, stxo.TTL)

				//fmt.Printf("txid: %v, vout: %v, ttl: %v\n", txIn.PreviousOutPoint.Hash,
				//	txIn.PreviousOutPoint.Index, blockHeight-entry.BlockHeight())
			}
			sstxoIndex++
		}

		// Mark the entry as spent.  This is not done until after the
		// relevant details have been accessed since spending it might
		// clear the fields from memory in the future.
		entry.Spend()

>>>>>>> 359f1ee1
	}

	return nil
}

// connectTransactions updates the view by adding all new utxos created by all
// of the transactions in the passed block, marking all utxos the transactions
// spend as spent, and setting the best hash for the view to the passed block.
// In addition, when the 'stxos' argument is not nil, it will be updated to
<<<<<<< HEAD
// append an entry for each spent txout.  Set overwrite to true of new entries
// should be allowed to overwrite existing not-fully-spent entries.
func connectTransactions(view utxoView, block *btcutil.Block,
	stxos *[]SpentTxOut, overwrite bool) error {

	for _, tx := range block.Transactions() {
		err := connectTransaction(
			view, tx, block.Height(), stxos, overwrite,
		)
=======
// append an entry for each spent txout.
func (view *UtxoViewpoint) connectTransactions(block *btcutil.Block, stxos *[]SpentTxOut) error {
	inskip, _ := block.DedupeBlock()
	for _, tx := range block.Transactions() {
		err := view.connectTransaction(tx, block.Height(), inskip, stxos)
>>>>>>> 359f1ee1
		if err != nil {
			return err
		}
	}

	return nil
}

// disconnectTransactions updates the view by removing all of the transactions
// created by the passed block, restoring all utxos the transactions spent by
// using the provided spent txo information, and setting the best hash for the
// view to the block before the passed block.
func disconnectTransactions(view utxoView, block *btcutil.Block,
	stxos []SpentTxOut, byHashSource utxoByHashSource) error {

	// Sanity check the correct number of stxos are provided.
	if len(stxos) != countSpentOutputs(block) {
		return AssertError("disconnectTransactions called with bad " +
			"spent transaction out information")
	}

	// Loop backwards through all transactions so everything is unspent in
	// reverse order.  This is necessary since transactions later in a block
	// can spend from previous ones.
	stxoIdx := len(stxos) - 1
	transactions := block.Transactions()
	for txIdx := len(transactions) - 1; txIdx > -1; txIdx-- {
		tx := transactions[txIdx]

		// All entries will need to potentially be marked as a coinbase.
		var packedFlags txoFlags
		isCoinBase := txIdx == 0
		if isCoinBase {
			packedFlags |= tfCoinBase
		}

		// Mark all of the spendable outputs originally created by the
		// transaction as spent.  It is instructive to note that while
		// the outputs aren't actually being spent here, rather they no
		// longer exist, since a pruned utxo set is used, there is no
		// practical difference between a utxo that does not exist and
		// one that has been spent.
		//
		// When the utxo does not already exist in the view, add an
		// entry for it and then mark it spent.  This is done because
		// the code relies on its existence in the view in order to
		// signal modifications have happened.
		txHash := tx.Hash()
		prevOut := wire.OutPoint{Hash: *txHash}
		for txOutIdx, txOut := range tx.MsgTx().TxOut {
			if txscript.IsUnspendable(txOut.PkScript) {
				continue
			}

			prevOut.Index = uint32(txOutIdx)

			// Mark the entry as spent.  To make sure the view has the entry,
			// create one to pass along.
			entry := &UtxoEntry{
				amount:      txOut.Value,
				pkScript:    txOut.PkScript,
				blockHeight: block.Height(),
				packedFlags: packedFlags,
			}
			if err := view.spendEntry(prevOut, entry); err != nil {
				return err
			}
		}

		// Loop backwards through all of the transaction inputs (except
		// for the coinbase which has no inputs) and unspend the
		// referenced txos.  This is necessary to match the order of the
		// spent txout entries.
		if isCoinBase {
			continue
		}
		for txInIdx := len(tx.MsgTx().TxIn) - 1; txInIdx > -1; txInIdx-- {
			originOut := tx.MsgTx().TxIn[txInIdx].PreviousOutPoint

			// Ensure the spent txout index is decremented to stay
			// in sync with the transaction input.
			stxo := &stxos[stxoIdx]
			stxoIdx--

			// The legacy v1 spend journal format only stored the
			// coinbase flag and height when the output was the last
			// unspent output of the transaction.  As a result, when
			// the information is missing, search for it by scanning
			// all possible outputs of the transaction since it must
			// be in one of them.
			//
			// It should be noted that this is quite inefficient,
			// but it realistically will almost never run since all
			// new entries include the information for all outputs
			// and thus the only way this will be hit is if a long
			// enough reorg happens such that a block with the old
			// spend data is being disconnected.  The probability of
			// that in practice is extremely low to begin with and
			// becomes vanishingly small the more new blocks are
			// connected.  In the case of a fresh database that has
			// only ever run with the new v2 format, this code path
			// will never run.
			if stxo.Height == 0 {
				utxo, err := byHashSource.getEntryByHash(txHash)
				if err != nil {
					return err
				}
				if utxo == nil {
					return AssertError(fmt.Sprintf("unable "+
						"to resurrect legacy stxo %v",
						originOut))
				}

				stxo.Height = utxo.BlockHeight()
				stxo.IsCoinBase = utxo.IsCoinBase()
			}

			// Restore the utxo using the stxo data from the spend
			// journal and mark it as modified.
			entry := &UtxoEntry{
				amount:      stxo.Amount,
				pkScript:    stxo.PkScript,
				blockHeight: stxo.Height,
				packedFlags: tfModified,
			}
			if stxo.IsCoinBase {
				entry.packedFlags |= tfCoinBase
			}

			// Then store the entry in the view.
			if err := view.addEntry(originOut, entry, true); err != nil {
				return err
			}
		}
	}

	return nil
}

// RemoveEntry removes the given transaction output from the current state of
// the view.  It will have no effect if the passed output does not exist in the
// view.
func (view *UtxoViewpoint) RemoveEntry(outpoint wire.OutPoint) {
	delete(view.entries, outpoint)
}

// Entries returns the underlying map that stores of all the utxo entries.
func (view *UtxoViewpoint) Entries() map[wire.OutPoint]*UtxoEntry {
	return view.entries
}

// prune prunes all entries marked modified that are now fully spent and marks
// all entries as unmodified.
func (view *UtxoViewpoint) prune() {
	for outpoint, entry := range view.entries {
		if entry == nil || (entry.isModified() && entry.IsSpent()) {
			delete(view.entries, outpoint)
			continue
		}

		entry.packedFlags ^= tfModified
	}
}

<<<<<<< HEAD
=======
// fetchUtxosMain fetches unspent transaction output data about the provided
// set of outpoints from the point of view of the end of the main chain at the
// time of the call.
//
// Upon completion of this function, the view will contain an entry for each
// requested outpoint.  Spent outputs, or those which otherwise don't exist,
// will result in a nil entry in the view.
func (view *UtxoViewpoint) fetchUtxosMain(db database.DB, outpoints map[wire.OutPoint]struct{}) error {
	// Nothing to do if there are no requested outputs.
	if len(outpoints) == 0 {
		return nil
	}

	// Load the requested set of unspent transaction outputs from the point
	// of view of the end of the main chain.
	//
	// NOTE: Missing entries are not considered an error here and instead
	// will result in nil entries in the view.  This is intentionally done
	// so other code can use the presence of an entry in the store as a way
	// to unnecessarily avoid attempting to reload it from the database.
	return db.View(func(dbTx database.Tx) error {
		for outpoint := range outpoints {
			entry, err := dbFetchUtxoEntry(dbTx, outpoint)
			if err != nil {
				return err
			}

			view.entries[outpoint] = entry
		}

		return nil
	})
}

// fetchUtxos loads the unspent transaction outputs for the provided set of
// outputs into the view from the database as needed unless they already exist
// in the view in which case they are ignored.
func (view *UtxoViewpoint) fetchUtxos(db database.DB, outpoints map[wire.OutPoint]struct{}) error {
	// Nothing to do if there are no requested outputs.
	if len(outpoints) == 0 {
		return nil
	}

	// Filter entries that are already in the view.
	neededSet := make(map[wire.OutPoint]struct{})
	for outpoint := range outpoints {
		// Already loaded into the current view.
		if _, ok := view.entries[outpoint]; ok {
			continue
		}

		neededSet[outpoint] = struct{}{}
	}

	// Request the input utxos from the database.
	return view.fetchUtxosMain(db, neededSet)
}

// fetchInputUtxos loads the unspent transaction outputs for the inputs
// referenced by the transactions in the given block into the view from the
// database as needed.  In particular, referenced entries that are earlier in
// the block are added to the view and entries that are already in the view are
// not modified.
func (view *UtxoViewpoint) fetchInputUtxos(db database.DB, block *btcutil.Block) error {
	// Build a map of in-flight transactions because some of the inputs in
	// this block could be referencing other transactions earlier in this
	// block which are not yet in the chain.
	txInFlight := map[chainhash.Hash]int{}
	transactions := block.Transactions()
	for i, tx := range transactions {
		txInFlight[*tx.Hash()] = i
	}

	// Loop through all of the transaction inputs (except for the coinbase
	// which has no inputs) collecting them into sets of what is needed and
	// what is already known (in-flight).
	neededSet := make(map[wire.OutPoint]struct{})
	for i, tx := range transactions[1:] {
		for _, txIn := range tx.MsgTx().TxIn {
			// It is acceptable for a transaction input to reference
			// the output of another transaction in this block only
			// if the referenced transaction comes before the
			// current one in this block.  Add the outputs of the
			// referenced transaction as available utxos when this
			// is the case.  Otherwise, the utxo details are still
			// needed.
			//
			// NOTE: The >= is correct here because i is one less
			// than the actual position of the transaction within
			// the block due to skipping the coinbase.
			originHash := &txIn.PreviousOutPoint.Hash
			if inFlightIndex, ok := txInFlight[*originHash]; ok &&
				i >= inFlightIndex {

				originTx := transactions[inFlightIndex]
				view.AddTxOuts(originTx, block.Height())
				continue
			}

			// Don't request entries that are already in the view
			// from the database.
			if _, ok := view.entries[txIn.PreviousOutPoint]; ok {
				continue
			}

			neededSet[txIn.PreviousOutPoint] = struct{}{}
		}
	}

	// Request the input utxos from the database.
	return view.fetchUtxosMain(db, neededSet)
}

// UBlockToUtxoView converts a UData into a btcd blockchain.UtxoViewpoint
// all the data is there, just a bit different format.
// Note that this needs blockchain.NewUtxoEntry() in btcd
func (view *UtxoViewpoint) UBlockToUtxoView(ub btcutil.UBlock) error {
	m := view.Entries()
	// loop through leafDatas and convert them into UtxoEntries (pretty much the
	// same thing
	for _, ld := range ub.MsgUBlock().UtreexoData.Stxos {
		txo := wire.NewTxOut(ld.Amt, ld.PkScript)
		utxo := NewUtxoEntry(txo, ld.Height, ld.Coinbase)
		op := wire.OutPoint{
			Hash:  chainhash.Hash(ld.TxHash),
			Index: ld.Index,
		}
		m[op] = utxo
	}

	_, outskip := ub.Block().DedupeBlock()

	//shouldadd := len(outskip)

	var txonum uint32
	//var added int
	for coinbaseif0, tx := range ub.Block().Transactions() {
		for idx, txOut := range tx.MsgTx().TxOut {
			// Skip all the OP_RETURNs
			if isUnspendable(txOut) {
				txonum++
				continue
			}
			// only add txouts for the same block spends
			if len(outskip) > 0 && outskip[0] == txonum {
				utxo := NewUtxoEntry(
					txOut, ub.Block().Height(), coinbaseif0 == 0)
				op := wire.OutPoint{
					Index: uint32(idx),
					Hash:  *tx.Hash(),
				}
				m[op] = utxo
				outskip = outskip[1:]
				txonum++
				//added++
				continue
			}
			txonum++
		}
	}
	//if added != shouldadd {
	//	s := fmt.Errorf("should add %v but only added %v. txonum final:%v", shouldadd, added, txonum)
	//	panic(s)
	//}

	return nil
}

>>>>>>> 359f1ee1
// NewUtxoViewpoint returns a new empty unspent transaction output view.
func NewUtxoViewpoint() *UtxoViewpoint {
	return &UtxoViewpoint{
		entries: make(map[wire.OutPoint]*UtxoEntry),
	}
}<|MERGE_RESOLUTION|>--- conflicted
+++ resolved
@@ -13,133 +13,6 @@
 	"github.com/btcsuite/btcutil"
 )
 
-<<<<<<< HEAD
-=======
-// txoFlags is a bitmask defining additional information and state for a
-// transaction output in a utxo view.
-type txoFlags uint8
-
-const (
-	// tfCoinBase indicates that a txout was contained in a coinbase tx.
-	tfCoinBase txoFlags = 1 << iota
-
-	// tfSpent indicates that a txout is spent.
-	tfSpent
-
-	// tfModified indicates that a txout has been modified since it was
-	// loaded.
-	tfModified
-)
-
-const SSTxoIndexNA = -2
-
-// UtxoEntry houses details about an individual transaction output in a utxo
-// view such as whether or not it was contained in a coinbase tx, the height of
-// the block that contains the tx, whether or not it is spent, its public key
-// script, and how much it pays.
-type UtxoEntry struct {
-	// NOTE: Additions, deletions, or modifications to the order of the
-	// definitions in this struct should not be changed without considering
-	// how it affects alignment on 64-bit platforms.  The current order is
-	// specifically crafted to result in minimal padding.  There will be a
-	// lot of these in memory, so a few extra bytes of padding adds up.
-
-	amount      int64
-	pkScript    []byte // The public key script for the output.
-	blockHeight int32  // Height of block containing tx.
-	index       int16  // index of "spendable and not a same block spend" stxos
-
-	// packedFlags contains additional info about output such as whether it
-	// is a coinbase, whether it is spent, and whether it has been modified
-	// since it was loaded.  This approach is used in order to reduce memory
-	// usage since there will be a lot of these in memory.
-	packedFlags txoFlags
-}
-
-// isModified returns whether or not the output has been modified since it was
-// loaded.
-func (entry *UtxoEntry) isModified() bool {
-	return entry.packedFlags&tfModified == tfModified
-}
-
-// IsCoinBase returns whether or not the output was contained in a coinbase
-// transaction.
-func (entry *UtxoEntry) IsCoinBase() bool {
-	return entry.packedFlags&tfCoinBase == tfCoinBase
-}
-
-// BlockHeight returns the height of the block containing the output.
-func (entry *UtxoEntry) BlockHeight() int32 {
-	return entry.blockHeight
-}
-
-// IsSpent returns whether or not the output has been spent based upon the
-// current state of the unspent transaction output view it was obtained from.
-func (entry *UtxoEntry) IsSpent() bool {
-	return entry.packedFlags&tfSpent == tfSpent
-}
-
-// IsSpent returns whether or not the output has been spent based upon the
-// current state of the unspent transaction output view it was obtained from.
-func (entry *UtxoEntry) Index() int16 {
-	return entry.index
-}
-
-// Spend marks the output as spent.  Spending an output that is already spent
-// has no effect.
-func (entry *UtxoEntry) Spend() {
-	// Nothing to do if the output is already spent.
-	if entry.IsSpent() {
-		return
-	}
-
-	// Mark the output as spent and modified.
-	entry.packedFlags |= tfSpent | tfModified
-}
-
-// Amount returns the amount of the output.
-func (entry *UtxoEntry) Amount() int64 {
-	return entry.amount
-}
-
-// PkScript returns the public key script for the output.
-func (entry *UtxoEntry) PkScript() []byte {
-	return entry.pkScript
-}
-
-// Clone returns a shallow copy of the utxo entry.
-func (entry *UtxoEntry) Clone() *UtxoEntry {
-	if entry == nil {
-		return nil
-	}
-
-	return &UtxoEntry{
-		amount:      entry.amount,
-		pkScript:    entry.pkScript,
-		blockHeight: entry.blockHeight,
-		index:       entry.index,
-		packedFlags: entry.packedFlags,
-	}
-}
-
-// NewUtxoEntry returns a new UtxoEntry built from the arguments.
-func NewUtxoEntry(
-	txOut *wire.TxOut, blockHeight int32, isCoinbase bool) *UtxoEntry {
-	var cbFlag txoFlags
-	if isCoinbase {
-		cbFlag |= tfCoinBase
-	}
-
-	return &UtxoEntry{
-		amount:      txOut.Value,
-		pkScript:    txOut.PkScript,
-		blockHeight: blockHeight,
-		index:       SSTxoIndexNA,
-		packedFlags: cbFlag,
-	}
-}
-
->>>>>>> 359f1ee1
 // UtxoViewpoint represents a view into the set of unspent transaction outputs
 // from a specific point of view in the chain.  For example, it could be for
 // the end of the main chain, some point in the history of the main chain, or
@@ -333,19 +206,19 @@
 
 // connectTransaction updates the view by adding all new utxos created by the
 // passed transaction and marking all utxos that the transactions spend as
-<<<<<<< HEAD
 // spent.  In addition, when the 'stxos' argument is not nil, it will be
 // updated to append an entry for each spent txout.  An error will be returned
 // if the view does not contain the required utxos.  Set overwrite to true of
 // new entries should be allowed to overwrite existing not-fully-spent entries.
 func connectTransaction(view utxoView, tx *btcutil.Tx, blockHeight int32,
-	stxos *[]SpentTxOut, overwrite bool) error {
+	inskip []uint32, stxos *[]SpentTxOut, overwrite bool) error {
 
 	// Skip input processing when tx is coinbase.
 	if !IsCoinBase(tx) {
 		// Spend the referenced utxos by marking them spent in the view
 		// and, if a slice was provided for the spent txout details,
 		// append an entry to it.
+		var sstxoIndex uint32
 		for _, txIn := range tx.MsgTx().TxIn {
 			// Ensure the referenced utxo exists in the view.  This
 			// should never happen unless there is a bug is
@@ -361,14 +234,28 @@
 
 			// Only create the stxo details if requested.
 			if stxos != nil {
+				var indexToPut int16
+				if len(inskip) > 0 && sstxoIndex == inskip[0] {
+					inskip = inskip[1:]
+					indexToPut = SSTxoIndexNA
+				}
+				if txscript.IsUnspendable(entry.PkScript()) {
+					indexToPut = SSTxoIndexNA
+				}
+				if indexToPut != SSTxoIndexNA {
+					indexToPut = entry.Index()
+				}
 				// Populate the stxo details using the utxo entry.
 				var stxo = SpentTxOut{
 					Amount:     entry.Amount(),
 					PkScript:   entry.PkScript(),
 					Height:     entry.BlockHeight(),
+					Index:      indexToPut,
+					TTL:        blockHeight - entry.BlockHeight(),
 					IsCoinBase: entry.IsCoinBase(),
 				}
 				*stxos = append(*stxos, stxo)
+				sstxoIndex++
 			}
 
 			// Mark the entry as spent.
@@ -412,70 +299,6 @@
 		if err := view.addEntry(prevOut, entry, overwrite); err != nil {
 			return err
 		}
-=======
-// spent.  In addition, when the 'stxos' argument is not nil, it will be updated
-// to append an entry for each spent txout.  An error will be returned if the
-// view does not contain the required utxos.
-func (view *UtxoViewpoint) connectTransaction(tx *btcutil.Tx, blockHeight int32, inskip []uint32, stxos *[]SpentTxOut) error {
-	// Coinbase transactions don't have any inputs to spend.
-	if IsCoinBase(tx) {
-		// Add the transaction's outputs as available utxos.
-		view.AddTxOuts(tx, blockHeight)
-		return nil
-	}
-
-	var sstxoIndex uint32
-	// Spend the referenced utxos by marking them spent in the view and,
-	// if a slice was provided for the spent txout details, append an entry
-	// to it.
-	for _, txIn := range tx.MsgTx().TxIn {
-		// Ensure the referenced utxo exists in the view.  This should
-		// never happen unless there is a bug is introduced in the code.
-		entry := view.entries[txIn.PreviousOutPoint]
-		if entry == nil {
-			return AssertError(fmt.Sprintf("view missing input %v",
-				txIn.PreviousOutPoint))
-		}
-
-		// Only create the stxo details if requested.
-		if stxos != nil {
-			var indexToPut int16
-			if len(inskip) > 0 && sstxoIndex == inskip[0] {
-				inskip = inskip[1:]
-				indexToPut = SSTxoIndexNA
-			}
-			if txscript.IsUnspendable(entry.PkScript()) {
-				indexToPut = SSTxoIndexNA
-			}
-			if indexToPut != SSTxoIndexNA {
-				indexToPut = entry.Index()
-			}
-			// Populate the stxo details using the utxo entry.
-			var stxo = SpentTxOut{
-				Amount:     entry.Amount(),
-				PkScript:   entry.PkScript(),
-				Height:     entry.BlockHeight(),
-				Index:      indexToPut,
-				TTL:        blockHeight - entry.BlockHeight(),
-				IsCoinBase: entry.IsCoinBase(),
-			}
-			*stxos = append(*stxos, stxo)
-			if stxo.TTL != 0 {
-				//fmt.Printf("txid:%v, vout:%v, createHeight:%v, spentHeight:%v, indexWithinBlock:%v ttl:%v\n",
-				//txIn.PreviousOutPoint.Hash, txIn.PreviousOutPoint.Index, entry.BlockHeight(), blockHeight, stxo.Index, stxo.TTL)
-
-				//fmt.Printf("txid: %v, vout: %v, ttl: %v\n", txIn.PreviousOutPoint.Hash,
-				//	txIn.PreviousOutPoint.Index, blockHeight-entry.BlockHeight())
-			}
-			sstxoIndex++
-		}
-
-		// Mark the entry as spent.  This is not done until after the
-		// relevant details have been accessed since spending it might
-		// clear the fields from memory in the future.
-		entry.Spend()
-
->>>>>>> 359f1ee1
 	}
 
 	return nil
@@ -485,23 +308,16 @@
 // of the transactions in the passed block, marking all utxos the transactions
 // spend as spent, and setting the best hash for the view to the passed block.
 // In addition, when the 'stxos' argument is not nil, it will be updated to
-<<<<<<< HEAD
 // append an entry for each spent txout.  Set overwrite to true of new entries
 // should be allowed to overwrite existing not-fully-spent entries.
 func connectTransactions(view utxoView, block *btcutil.Block,
 	stxos *[]SpentTxOut, overwrite bool) error {
 
+	inskip, _ := block.DedupeBlock()
 	for _, tx := range block.Transactions() {
 		err := connectTransaction(
-			view, tx, block.Height(), stxos, overwrite,
+			view, tx, block.Height(), inskip, stxos, overwrite,
 		)
-=======
-// append an entry for each spent txout.
-func (view *UtxoViewpoint) connectTransactions(block *btcutil.Block, stxos *[]SpentTxOut) error {
-	inskip, _ := block.DedupeBlock()
-	for _, tx := range block.Transactions() {
-		err := view.connectTransaction(tx, block.Height(), inskip, stxos)
->>>>>>> 359f1ee1
 		if err != nil {
 			return err
 		}
@@ -666,121 +482,6 @@
 	}
 }
 
-<<<<<<< HEAD
-=======
-// fetchUtxosMain fetches unspent transaction output data about the provided
-// set of outpoints from the point of view of the end of the main chain at the
-// time of the call.
-//
-// Upon completion of this function, the view will contain an entry for each
-// requested outpoint.  Spent outputs, or those which otherwise don't exist,
-// will result in a nil entry in the view.
-func (view *UtxoViewpoint) fetchUtxosMain(db database.DB, outpoints map[wire.OutPoint]struct{}) error {
-	// Nothing to do if there are no requested outputs.
-	if len(outpoints) == 0 {
-		return nil
-	}
-
-	// Load the requested set of unspent transaction outputs from the point
-	// of view of the end of the main chain.
-	//
-	// NOTE: Missing entries are not considered an error here and instead
-	// will result in nil entries in the view.  This is intentionally done
-	// so other code can use the presence of an entry in the store as a way
-	// to unnecessarily avoid attempting to reload it from the database.
-	return db.View(func(dbTx database.Tx) error {
-		for outpoint := range outpoints {
-			entry, err := dbFetchUtxoEntry(dbTx, outpoint)
-			if err != nil {
-				return err
-			}
-
-			view.entries[outpoint] = entry
-		}
-
-		return nil
-	})
-}
-
-// fetchUtxos loads the unspent transaction outputs for the provided set of
-// outputs into the view from the database as needed unless they already exist
-// in the view in which case they are ignored.
-func (view *UtxoViewpoint) fetchUtxos(db database.DB, outpoints map[wire.OutPoint]struct{}) error {
-	// Nothing to do if there are no requested outputs.
-	if len(outpoints) == 0 {
-		return nil
-	}
-
-	// Filter entries that are already in the view.
-	neededSet := make(map[wire.OutPoint]struct{})
-	for outpoint := range outpoints {
-		// Already loaded into the current view.
-		if _, ok := view.entries[outpoint]; ok {
-			continue
-		}
-
-		neededSet[outpoint] = struct{}{}
-	}
-
-	// Request the input utxos from the database.
-	return view.fetchUtxosMain(db, neededSet)
-}
-
-// fetchInputUtxos loads the unspent transaction outputs for the inputs
-// referenced by the transactions in the given block into the view from the
-// database as needed.  In particular, referenced entries that are earlier in
-// the block are added to the view and entries that are already in the view are
-// not modified.
-func (view *UtxoViewpoint) fetchInputUtxos(db database.DB, block *btcutil.Block) error {
-	// Build a map of in-flight transactions because some of the inputs in
-	// this block could be referencing other transactions earlier in this
-	// block which are not yet in the chain.
-	txInFlight := map[chainhash.Hash]int{}
-	transactions := block.Transactions()
-	for i, tx := range transactions {
-		txInFlight[*tx.Hash()] = i
-	}
-
-	// Loop through all of the transaction inputs (except for the coinbase
-	// which has no inputs) collecting them into sets of what is needed and
-	// what is already known (in-flight).
-	neededSet := make(map[wire.OutPoint]struct{})
-	for i, tx := range transactions[1:] {
-		for _, txIn := range tx.MsgTx().TxIn {
-			// It is acceptable for a transaction input to reference
-			// the output of another transaction in this block only
-			// if the referenced transaction comes before the
-			// current one in this block.  Add the outputs of the
-			// referenced transaction as available utxos when this
-			// is the case.  Otherwise, the utxo details are still
-			// needed.
-			//
-			// NOTE: The >= is correct here because i is one less
-			// than the actual position of the transaction within
-			// the block due to skipping the coinbase.
-			originHash := &txIn.PreviousOutPoint.Hash
-			if inFlightIndex, ok := txInFlight[*originHash]; ok &&
-				i >= inFlightIndex {
-
-				originTx := transactions[inFlightIndex]
-				view.AddTxOuts(originTx, block.Height())
-				continue
-			}
-
-			// Don't request entries that are already in the view
-			// from the database.
-			if _, ok := view.entries[txIn.PreviousOutPoint]; ok {
-				continue
-			}
-
-			neededSet[txIn.PreviousOutPoint] = struct{}{}
-		}
-	}
-
-	// Request the input utxos from the database.
-	return view.fetchUtxosMain(db, neededSet)
-}
-
 // UBlockToUtxoView converts a UData into a btcd blockchain.UtxoViewpoint
 // all the data is there, just a bit different format.
 // Note that this needs blockchain.NewUtxoEntry() in btcd
@@ -836,7 +537,6 @@
 	return nil
 }
 
->>>>>>> 359f1ee1
 // NewUtxoViewpoint returns a new empty unspent transaction output view.
 func NewUtxoViewpoint() *UtxoViewpoint {
 	return &UtxoViewpoint{
